--- conflicted
+++ resolved
@@ -25,41 +25,6 @@
 import java.util.List;
 import java.util.Map;
 
-<<<<<<< HEAD
-import static com.microsoft.appcenter.sasquatch.activities.MainActivity.FILE_ATTACHMENT_KEY;
-import static com.microsoft.appcenter.sasquatch.activities.MainActivity.TEXT_ATTACHMENT_KEY;
-import static com.microsoft.appcenter.sasquatch.activities.MainActivity.sSharedPreferences;
-
-public class ManagedErrorActivity extends AppCompatActivity {
-
-    private static final List<Class<? extends Throwable>> sSupportedThrowables = Arrays.asList(
-            ArithmeticException.class,
-            ArrayIndexOutOfBoundsException.class,
-            ArrayStoreException.class,
-            ClassCastException.class,
-            ClassNotFoundException.class,
-            CloneNotSupportedException.class,
-            IllegalAccessException.class,
-            IllegalArgumentException.class,
-            IllegalMonitorStateException.class,
-            IllegalStateException.class,
-            IllegalThreadStateException.class,
-            IndexOutOfBoundsException.class,
-            InstantiationException.class,
-            InterruptedException.class,
-            NegativeArraySizeException.class,
-            NoSuchFieldException.class,
-            NoSuchMethodException.class,
-            NullPointerException.class,
-            NumberFormatException.class,
-            SecurityException.class,
-            UnsupportedOperationException.class,
-            AssertionError.class,
-            LinkageError.class,
-            ThreadDeath.class,
-            InternalError.class,
-            OutOfMemoryError.class);
-=======
 import static com.microsoft.appcenter.sasquatch.activities.MainActivity.LOG_TAG;
 
 public class ManagedErrorActivity extends PropertyActivity {
@@ -67,7 +32,6 @@
     private Spinner mHandledErrorsSpinner;
 
     private List<CrashTestHelper.Crash> mCrashes;
->>>>>>> 0df95fbe
 
     @Override
     protected void onCreate(Bundle savedInstanceState) {
@@ -86,30 +50,6 @@
             }
 
             @Override
-<<<<<<< HEAD
-            public void onItemClick(AdapterView<?> parent, View view, int position, long id) {
-                try {
-                    @SuppressWarnings("unchecked")
-                    Class<? extends Throwable> clazz = (Class<? extends Throwable>) parent.getItemAtPosition(position);
-                    Throwable e;
-                    try {
-                        e = clazz.getConstructor(String.class).newInstance("Test Exception");
-                    } catch (NoSuchMethodException ignored) {
-                        e = clazz.getConstructor().newInstance();
-                    }
-                    AttachmentsUtils.getInstance().setFileAttachment(sSharedPreferences.getString(FILE_ATTACHMENT_KEY, null));
-                    AttachmentsUtils.getInstance().setTextAttachment(sSharedPreferences.getString(TEXT_ATTACHMENT_KEY, null));
-                    CrashesPrivateHelper.trackException(e,
-                            new HashMap<String, String>() {{
-                                put("prop1", "value1");
-                                put("prop2", "value2");
-                            }}, AttachmentsUtils.getInstance().getErrorAttachments(getApplicationContext()));
-                } catch (Exception e) {
-
-                    /* This is not expected behavior so let the application crashes. */
-                    throw new RuntimeException(e);
-                }
-=======
             public View getDropDownView(int position, @Nullable View convertView, @NonNull ViewGroup parent) {
                 return setTextView(position, super.getDropDownView(position, convertView, parent));
             }
@@ -119,7 +59,6 @@
             private View setTextView(int position, View view) {
                 ((TextView) view.findViewById(android.R.id.text1)).setText(getItem(position).title);
                 return view;
->>>>>>> 0df95fbe
             }
         });
     }
