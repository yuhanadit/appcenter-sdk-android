--- conflicted
+++ resolved
@@ -51,11 +51,8 @@
             addPreferencesFromResource(R.xml.settings);
             final CheckBoxPreference analyticsEnabledPreference = (CheckBoxPreference) getPreferenceManager().findPreference(getString(R.string.mobile_center_analytics_state_key));
             final CheckBoxPreference crashesEnabledPreference = (CheckBoxPreference) getPreferenceManager().findPreference(getString(R.string.mobile_center_crashes_state_key));
-<<<<<<< HEAD
+            final CheckBoxPreference distributeEnabledPreference = (CheckBoxPreference) getPreferenceManager().findPreference(getString(R.string.mobile_center_distribute_state_key));
             final CheckBoxPreference pushEnabledPreference = (CheckBoxPreference) getPreferenceManager().findPreference(getString(R.string.mobile_center_push_state_key));
-=======
-            final CheckBoxPreference distributeEnabledPreference = (CheckBoxPreference) getPreferenceManager().findPreference(getString(R.string.mobile_center_distribute_state_key));
->>>>>>> ec6a9bb5
             initCheckBoxSetting(R.string.mobile_center_state_key, MobileCenter.isEnabled(), R.string.mobile_center_state_summary_enabled, R.string.mobile_center_state_summary_disabled, new HasEnabled() {
 
                 @Override
@@ -96,7 +93,23 @@
                     return Crashes.isEnabled();
                 }
             });
-<<<<<<< HEAD
+            initCheckBoxSetting(R.string.mobile_center_distribute_state_key, Distribute.isEnabled(), R.string.mobile_center_distribute_state_summary_enabled, R.string.mobile_center_distribute_state_summary_disabled, new HasEnabled() {
+
+                @Override
+                public void setEnabled(boolean enabled) {
+                    try {
+                        Distribute.setEnabled(enabled);
+                        distributeEnabledPreference.setChecked(Distribute.isEnabled());
+                    } catch (Exception e) {
+                        throw new RuntimeException(e);
+                    }
+                }
+
+                @Override
+                public boolean isEnabled() {
+                    return Distribute.isEnabled();
+                }
+            });
             try {
 
                 @SuppressWarnings("unchecked")
@@ -127,25 +140,6 @@
             } catch (Exception e) {
                 getPreferenceScreen().removePreference(findPreference(getString(R.string.push_key)));
             }
-=======
-            initCheckBoxSetting(R.string.mobile_center_distribute_state_key, Distribute.isEnabled(), R.string.mobile_center_distribute_state_summary_enabled, R.string.mobile_center_distribute_state_summary_disabled, new HasEnabled() {
-
-                @Override
-                public void setEnabled(boolean enabled) {
-                    try {
-                        Distribute.setEnabled(enabled);
-                        distributeEnabledPreference.setChecked(Distribute.isEnabled());
-                    } catch (Exception e) {
-                        throw new RuntimeException(e);
-                    }
-                }
-
-                @Override
-                public boolean isEnabled() {
-                    return Distribute.isEnabled();
-                }
-            });
->>>>>>> ec6a9bb5
             initCheckBoxSetting(R.string.mobile_center_auto_page_tracking_key, AnalyticsPrivateHelper.isAutoPageTrackingEnabled(), R.string.mobile_center_auto_page_tracking_enabled, R.string.mobile_center_auto_page_tracking_disabled, new HasEnabled() {
 
                 @Override
