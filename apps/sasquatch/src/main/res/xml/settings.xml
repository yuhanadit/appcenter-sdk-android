--- conflicted
+++ resolved
@@ -38,18 +38,9 @@
         android:key="@string/push_key"
         android:title="@string/push_title">
         <CheckBoxPreference
-<<<<<<< HEAD
             android:dependency="@string/appcenter_state_key"
             android:key="@string/appcenter_push_state_key"
             android:title="@string/appcenter_push_state_title"/>
-        <CheckBoxPreference
-            android:key="@string/appcenter_push_firebase_state_key"
-            android:title="@string/appcenter_push_firebase_state_title"/>
-=======
-            android:dependency="@string/mobile_center_state_key"
-            android:key="@string/mobile_center_push_state_key"
-            android:title="@string/mobile_center_push_state_title"/>
->>>>>>> a63f92d5
     </PreferenceCategory>
 
     <PreferenceCategory
