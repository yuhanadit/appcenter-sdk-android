--- conflicted
+++ resolved
@@ -2,13 +2,11 @@
 
 ## Version 4.1.1 (Under development)
 
-<<<<<<< HEAD
-___
-=======
 ### App Center Crashes
 
 * **[Fix]** Fix formatting of stack trace in the `ErrorReport`.
->>>>>>> 5edc49b1
+
+___
 
 ## Version 4.1.0
 
