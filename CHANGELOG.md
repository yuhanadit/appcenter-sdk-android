# App Center SDK for Android Change Log

## Version 4.0.1 (Under development)

<<<<<<< HEAD
### App Center Distribute

* **[Fix]** Fix browser opening when using a private distribute group on Android 11.

__
=======
___
>>>>>>> 41666bce

## Version 4.0.0

### App Center

* **[Breaking change]** Bumping the minimum Android SDK version to 21 API level (Android 5.0), because old Android versions do not support root certificate authority used by App Center and would not get CA certificates updates anymore.

### App Center Crashes

* **[Feature]** Convert the `saveUncaughtException` method to public and return error log identifier when calling it.

### App Center Push

App Center Push has been removed from the SDK and will be [retired on December 31st, 2020](https://devblogs.microsoft.com/appcenter/migrating-off-app-center-push/). 
As an alternative to App Center Push, we recommend you migrate to [Azure Notification Hubs](https://docs.microsoft.com/en-us/azure/notification-hubs/notification-hubs-push-notification-overview) by following the [Push Migration Guide](https://docs.microsoft.com/en-us/appcenter/migration/push/).

___

## Version 3.3.1

### App Center Crashes

* **[Fix]** Fix sending attachments with a `null` text value.

___

## Version 3.3.0

### App Center

* **[Fix]** Fix an `IncorrectContextUseViolation` warning when calculating screen size on Android 11.
* **[Fix]** All SQL commands used in SDK are presented as raw strings to avoid any possible static analyzer's SQL injection false alarms.

### App Center Distribute

* **[Fix]** Fix Distribute can't get updates for Realme devices which use Realme UI.

### App Center Distribute Play

App Center Distribute Play is a package with stubbed APIs for Distribute module to avoid Google Play flagging the application for malicious behavior. It must be used only for build variants which are going to be published on Google Play. See the [public documentation](https://docs.microsoft.com/en-us/appcenter/sdk/distribute/android#remove-in-app-updates-for-google-play-builds) for more details about this change.

___

## Version 3.2.2

### App Center

* **[Fix]** Fix possible delays in UI thread when queueing a large number of events.

___

## Version 3.2.1

### App Center Distribute

* **[Fix]** Fix checking updates when application switches from background to foreground if the SDK was started after `onCreate` callback.

___

## Version 3.2.0

### App Center Crashes

* **[Fix]** Remove the multiple attachments warning as that is now supported by the portal.
* **[Fix]** Change minidump filter to use file extension instead of name.
* **[Fix]** Fix removing minidump files when the sending crash report was discarded.

### App Center Distribute

* **[Feature]** Automatically check for update when application switches from background to foreground (unless automatic checks are disabled).
* **[Fix]** Fix checking for updates after disabling the Distribute module while downloading the release.

___

## Version 3.1.0

### App Center Distribute

* **[Feature]** Add a `disableAutomaticCheckForUpdate` API that needs to be called before SDK start in order to turn off automatic check for update. 
* **[Feature]** Add a `checkForUpdate` API to manually check for update.
* **[Fix]** Fix not checking updates on public track if it was ignored on error while initializing in-app update for private track.

___

## Version 3.0.0

### App Center Auth

App Center Auth is [retired](https://aka.ms/MBaaS-retirement-blog-post) and has been removed from the SDK.

### App Center Data

App Center Data is [retired](https://aka.ms/MBaaS-retirement-blog-post) and has been removed from the SDK.

### App Center

* **[Fix]** Fix infinite recursion when handling encryption errors.

### App Center Crashes

* **[Fix]** Fix incorrect app version when an NDK crash is sent after updating the app.
* **[Behavior change]** Change the path to the minidump directory to use a subfolder in which the current contextual data (device information, etc.) is saved along with the .dmp file.

### App Center Distribute

* **[Feature]** Add `setUpdateTrack`(and `getUpdateTrack`) method to be able to explicitly set either `UpdateTrack.PRIVATE` or `UpdateTrack.PUBLIC` update track. By default, a public distribution group is used. **Breaking change**: To allow users to access releases of private groups you now need to migrate your application to call `Distribute.setUpdateTrack(UpdateTrack.PRIVATE)` before the SDK start. Please read the documentation for more details.
* **[Fix]** Avoid opening browser to check for sign-in information after receiving an SSL error while checking for app updates (which often happens when using a public WIFI).
* **[Fix]** When in-app update permissions become invalid and need to open browser again, updates are no longer postponed after sign-in (if user previously selected the action to postpone for a day).
* **[Fix]** Fix a possible deadlock when activity resumes during background operation for some `Distribute` public APIs like `Distribute.isEnabled()`.

___

## Version 2.5.1

### App Center Crashes

* **[Fix]** Validate error attachment size to avoid server error or out of memory issues (using the documented limit which is 7MB).

___

## Version 2.5.0

### App Center Crashes

* **[Feature]** Add the `Crash.trackError` method to send handled errors (with optional properties and attachments).

### App Center Distribute

* **[Fix]** Fix an in-app update caching issue, where the same version was installed constantly after the 1st successful update (or also if the download was canceled).

___

## Version 2.4.1

### App Center Distribute

* **[Fix]** Fix a crash and improve logging when downloading an update fails on Android 5+.

___

## Version 2.4.0

### App Center Crashes

* **[Behavior change]** Deprecate and remove insecure implementation of `ErrorReport.getThrowable()`, which now always returns `null`. Use the new `ErrorReport.getStackTrace()` as an alternative.

### App Center Data

* **[Fix]** Reduced retries on Data-related operations to fail fast and avoid the perception of calls "hanging".

### App Center Distribute

* **[Fix]** Downloading in-app update APK file has been failing on Android 4.x since TLS 1.2 has been enforced early September. The file is now downloaded using HTTPS direct connection when running on Android 4 instead of relying on system's download manager.
* **[Breaking change]** If your `minSdkVersion` is lower than `19`, Android requires the `WRITE_EXTERNAL_STORAGE` permission to store new downloaded updates. Please refer to the updated documentation site for detailed instructions. This is related to the download fix.

___

## Version 2.3.0

### App Center Auth

* **[Feature]** App Center Auth logging now includes MSAL logs.
* **[Fix]** Redirect URIs are now hidden in logs.

### App Center Crashes

* **[Feature]** Catch "low memory warning" and provide the API to check if it has happened in last session: `Crashes.hasReceivedMemoryWarningInLastSession()`.

### App Center Push

* **[Fix]** Fix confusing information log about the availability of the Firebase SDK.
* **[Fix]** Fix sending the push installation log after delayed start.

___

## Version 2.2.0

### App Center

* **[Fix]** Remove unsecure UUID fallback when UUID generation theorically fails, in reality it never fails.
* **[Fix]** Check for running in App Center Test will now work when using AndroidX instead of the support library.
* **[Feature]** Add `AppCenter.isRunningInAppCenterTestCloud` to provide method to check if the application is running in Test Cloud.

### App Center Crashes

* **[Fix]** The in memory cache of error reports is now cleared when disabling Crashes.

### App Center Data

* **[Feature]** Add support for offline list of documents.
* **[Feature]** Change the default time-to-live (TTL) from 1 day to infinite (never expire).
* **[Fix]** Fix `isExpired` method in `LocalDocument` for incorrect handling of the `TimeToLive.INFINITE` value. 
* **[Feature]** Add `ReadOptions` parameter to the `list` API.
* **[Feature]** Serialize `null` document values.
* **[Fix]** Fix declaring `gson` as a build time dependency instead of runtime.
* **[Fix]** Allow null for `ReadOptions` and `WriteOptions` parameters.

___

## Version 2.1.0

### App Center

* **[Fix]** Handle incorrect usage of `AppCenter.setLogUrl` API to provide readable error message.
* **[Fix]** Fix decrypting values that have been stored for more than a year (such as the in-app update token).

### App Center Analytics

* **[Feature]** Support setting latency of sending events via `Analytics.setTransmissionInterval`.

### App Center Auth

* **[Feature]** Expose the ID Token and Access Token (as raw JWT format) in the `UserInformation` object returned from the sign-in method.
* **[Fix]** Fix missing proguard rules so that the app does not have to specify them.
* **[Fix]** Fix crash on silently refreshing token if initialization of MSAL fails.
* **[Fix]** Fix sign-in before start auth service never ends and blocks every next try.
* **[Breaking change]** The `UserInformation` class has been moved from the `appcenter` module to the `appcenter-auth` module and must now be imported as `import com.microsoft.appcenter.auth.UserInformation`.

### App Center Data

* **[Fix]** Fix an issue where invalid characters in the document ID are accepted at creation time but causing errors while trying to read or delete the document. The characters are `#`, `\`, `/`, `?`, and all whitespaces.

### App Center Crashes

* **[Fix]** Fix a crash that could sometimes occur while processing native crash reports.

### App Center Distribute

* **[Feature]** Add `Distribute.setEnabledForDebuggableBuild(boolean)` method to allow in-app updates in debuggable builds.
* **[Fix]** Fix duplicate in-app update dialog when restarting (or switching) activity quickly after clicking download. Also fixes a crash when choosing "Ask me in a day" in the duplicate dialog.
* **[Fix]** Fix a crash that could occur when downloading the update with a customized dialog and then calling `Distribute.notifyUserConfirmation(UpdateAction.POSTPONE)` right after calling `Distribute.notifyUserConfirmation(UpdateAction.UPDATE)`.
* **[Fix]** Fix a crash that could occur while trying to open the browser on some devices.

### App Center Push

* **[Fix]** Update Firebase dependency and AppCenter push logic to avoid a runtime issue with the latest Firebase messaging version 18.0.0.

___

## Version 2.0.0

Version 2 of the App Center SDK includes two new modules: Auth and Data.

### AppCenterAuth

 App Center Auth is a cloud-based identity management service that enables developers to authenticate application users and manage user identities. The service integrates with other parts of App Center, enabling developers to leverage the user identity to view user data in other services and even send push notifications to users instead of individual devices.

### AppCenterData

The App Center Data service provides functionality enabling developers to persist app data in the cloud in both online and offline scenarios. This enables you to store and manage both user-specific data as well as data shared between users and across platforms.

### AppCenterCrashes

* **[Feature]** After calling `Auth.signIn`, the next crashes are associated with an `accountId` corresponding to the signed in user. This is a different field than the `userId` set by `AppCenter.setUserId`. Calling `Auth.signOut` stops the `accountId` association for the next crashes.

### AppCenterDistribute

* **[Fix]** Fix in-app updates not working on new Samsung devices.

### AppCenterPush

* **[Feature]** After calling `Auth.signIn`, the push installation is associated to the signed in user with an `accountId` and can be pushed by using the `accountId` audience. This is a different field than the `userId` set by `AppCenter.setUserId`. The push installation is also updated on calling `Auth.signOut` to stop the association.
* **[Fix]** Fix updating push installation when setting or unsetting the user identifier by calling `AppCenter.setUserId`.

___

## Version 1.11.4

### AppCenter

* **[Fix]** Fix network connection state tracking issue, which prevented sending data in some restricted networks.
* **[Fix]** Fix possible deadlock on changing network connection state.

### AppCenterDistribute

* **[Fix]** Fix in-app updates not working on devices using Xiaomi MIUI from versions 10 and above.

___

## Version 1.11.3

### AppCenter

* **[Fix]** The SDK normally disables storing and sending logs when SQLite is failing instead of crashing the application. New SQLite APIs were introduced in version 1.9.0 and the new API exceptions were not caught, this is now fixed.

### AppCenterDistribute

* **[Fix]** Fix exception if we receive deep link intent with setup failure before `onStart`.
* **[Fix]** Fix checking updates for applications installed on corporate-owned single-use devices.

___

## Version 1.11.2

### AppCenter

* **[Fix]** Fix TLS 1.2 configuration for some specific devices running API level <21. The bug did not affect all devices running older API levels, only some models/brands, and prevented any data from being sent.

### AppCenterAnalytics

* **[Fix]** Extend the current session instead of starting a new session when sending events from the background. Sessions are also no longer started in background by sending an event or a log from another service such as push, as a consequence the push registration information will be missing from crash events information.

### AppCenterDistribute

* **[Fix]** Fix issue with forcing Chrome to open links when other browsers are the default.

___

## Version 1.11.0

### AppCenter

* **[Feature]** Allow users to set userId that applies to crashes, error and push logs. This feature adds an API, but is not yet supported on the App Center backend.
* **[Fix]** Do not delete old logs when trying to add a log larger than the maximum storage capacity.
* **[Fix]** Fix error detection of `setMaxStorageSize` API if database uses custom page size.
* **[Fix]** Fix minimum storage size verification to match minimum possible value.
* **[Fix]** Fix disabling logging of network state changes according to `AppCenter.getLogLevel`.
* **[Fix]** Fix logs duplication on unstable network.

### AppCenterCrashes

* **[Fix]** Fix a bug where crash data file could leak when the database is full.

### AppCenterPush

* **[Fix]** Fix push foreground listener after re-enabling push service.

___

## Version 1.10.0

### AppCenterAnalytics

* **[Feature]** Add API to specify event persistence priority.

### AppCenterCrashes

* **[Fix]** Preventing stack overflow crash while reading a huge throwable file.

___

## Version 1.9.0

### AppCenter

* **[Feature]** Add a `setMaxStorageSize` API which allows setting a maximum size limit on the local SQLite storage. Previously, up to 300 logs were stored of any size. The default value is 10MB.
* **[Security]** To enforce TLS 1.2 on all HTTPS connections the SDK makes, we are dropping support for API level 15 (which supports only TLS 1.0), the minimum SDK version thus becomes 16. Previous versions of the SDK were already using TLS 1.2 on API level 16+.
* **[Bug fix]** Fix validating and discarding `NaN` and infinite double values when calling `setCustomProperties`.

### AppCenterAnalytics

* **[Feature]** Add `pause`/`resume` APIs which pause/resume sending Analytics logs to App Center.
* **[Feature]** Add support for typed properties. Note that these APIs still convert properties back to strings on the App Center backend. More work is needed to store and display typed properties in the App Center portal. Using the new APIs now will enable future scenarios, but for now the behavior will be the same as it is for current event properties.
* **[Feature]** Preparation work for a future change in transmission protocol and endpoint for Analytics data. There is no impact on your current workflow when using App Center.

___

## Version 1.8.0

### AppCenterCrashes

* **[Fix]** Fix a bug where some initialize operations were executed twice.
* **[Fix]** Fix a bug where device information could be null when reading the error report client side.

### AppCenterDistribute

* **[Fix]** Fix a crash that could happen when starting the application.

### AppCenterAnalytics

* **[Feature]** Preparation work for a future change in transmission protocol and endpoint for Analytics data. There is no impact on your current workflow when using App Center.

___

## Version 1.7.0

### AppCenterAnalytics

- **[Feature]** Preparation work for a future change in transmission protocol and endpoint for Analytics data. There is no impact on your current workflow when using App Center.

### AppCenterPush

The Firebase messaging SDK is now a dependency of the App Center Push SDK to be able to support Android P and also prevent features to break after April 2019 based on [this announcement](https://firebase.googleblog.com/2018/04/time-to-upgrade-from-gcm-to-fcm.html).

You need to follow [some migration steps](https://docs.microsoft.com/en-us/appcenter/sdk/push/migration/android) after updating the SDK to actually use Firebase instead of the manual registration mechanism that we are providing. The non Firebase mechanism still works after updating the SDK but you will see a deprecation message, but this will not work on Android P devices until you migrate.

After updating the app to use Firebase, you will also no longer see duplicate notifications when uninstalling and reinstalling the app on the same device and user.

___

## Version 1.6.1

### AppCenter

- **[Feature]** Preparation work for a future change in transmission protocol and endpoint for Analytics data. There is no impact on your current workflow when using App Center.
- **[Improvement]** Enable TLS 1.2 on API levels where it's supported but not enabled by default (API level 16-19, this became a default starting API level 20). Please note we still support Android API level 15 and it uses TLS 1.0.
- **[Improvement]** Gzip is used over HTTPS when request size is larger than 1.4KB.
- **[Fix]** Fix a crash when disabling a module at the same time logs are sent.
- **[Fix]** Fix pretty print JSON in Android P when verbose logging is enabled.

### AppCenterCrashes

- **[Feature]** Enable reporting C/C++ crashes when [Google Breakpad](https://github.com/google/breakpad) is used in the application (Google Breakpad is not distributed by App Center). Please note that there is still work to be done to stabilize this feature in App Center. Stay tuned with our [Changelog](https://docs.microsoft.com/en-us/appcenter/general/changelog) to get updates on NDK crashes support.

___

## Version 1.5.1

### AppCenter

* **[Fix]** Fix a crash when network state changes at same time as SDK initializing.
* **[Fix]** Fix crashes when trying to detect we run on instrumented test environment.
* **[Fix]** Fix a deadlock when setting wrapper SDK information or setting log url while other channel operations performed such as when Crashes is starting.

### AppCenterCrashes

* **[Fix]** Fix reporting crash when process name cannot be determined.

### AppCenterPush

* **[Fix]** Fix notification text being truncated when large and now supports multi-line.

___

## Version 1.5.0

### AppCenterAnalytics

* **[Improvement]** Analytics now allows a maximum of 20 properties by event, each property key and value length can be up to 125 characters long.

### AppCenterPush

* **[Feature]** Configure default notification icon and color using meta-data.
* **[Fix]** Fixes the google.ttl field being considered custom data.
* **[Fix]** Fixes push notification not displayed if Google Play Services too old on the device.
* **[Fix]** Don't crash the application when invalid notification color is pushed.

___

## Version 1.4.0

### AppCenterDistribute

* **[Feature]** Add Session statistics for distribution group.

___

## Version 1.3.0

### AppCenterDistribute

* **[Feature]** Use tester app to enable in-app updates if it's installed.
* **[Feature]** Add reporting of downloads for in-app update.
* **[Improvement]** Add distribution group to all logs that are sent.

___

## Version 1.2.0

### AppCenter

* **[Fix]** Fix events association with crashes.
* **[Fix]** Fix network state detection.
* **[Fix]** Don't retry sending logs on HTTP error 429.
* **[Fix]** Some logs were not sent or discarded correctly on AppCenter enabled/disabled state changes.

### AppCenterCrashes

* **[Improvement]** Increase attachment file size limit from 1.5MB to 7MB.

### AppCenterPush

* **[Fix]** Fix a crash on Android 8.0 (exact version, this does not happen in 8.1) where having an adaptive icon (like launcher icon) would cause crash of the entire system U.I. on push. On Android 8.0 we replace the adaptive icon by a placeholder icon (1 black pixel) to avoid the crash, starting Android 8.1 the adaptive icon is displayed without fallback.

___

## Version 1.1.0

### AppCenter

* **[Feature]** SDK modules can be skipped from being started automatically without code modification during instrumented tests. The SDK now reads `APP_CENTER_DISABLE` variable from `InstrumentationRegistry.getArguments()` and will not start any module if the value is `All` or will just skip starting the services described by a **comma separated list** of the services to exclude from being started. Valid service names for the variable are `Analytics`, `Crashes`, `Distribute` or `Push`. The modules are always started if instrumentation context is not available (like when you build and launch your application normally).

### AppCenterCrashes

* **[Fix]** Fix a crash when sending an attachment larger than 1.4MB. The SDK is still unable to send large attachments in this release but now it does not crash anymore. An error log is printed instead.
* **[Improvement]** Allow wrapper SDKs such as Xamarin to report a managed exception (for example for .NET stack traces) while still saving the exception for client side report as Java Throwable (so the original exception can be read from client side after restart by using the SDK).

### AppCenterDistribute

* **[Improvement]** Updated translations.
* **[Improvement]** Users with app versions that still use Mobile Center can directly upgrade to versions that use this version of App Center, without the need to reinstall.

### AppCenterPush

* **[Improvement]** The Firebase SDK dependency is now optional. If Firebase SDK is not available at runtime, the push registers and generate notifications using only App Center SDK. The Firebase application and servers are still used whether the Firebase SDK is installed into the application or not.

  * The SDK is still compatible with `apply plugin: 'com.google.gms.google-services'` and `google-services.json`, but if you don't use Firebase besides App Center, you can replace that plugin and the json file by a call to `Push.setSenderId` before `AppCenter.start`. The **Sender ID** can be found on the **Cloud Messaging** tab of your Firebase console project settings (same place as the **Server Key**).
  * The SDK is still compatible with `"com.google.firebase:firebase-messaging:$version"` lines. But if you don't use Firebase besides App Center, you can now remove these dependencies.

___

## Version 1.0.0

### General Availability (GA) Announcement.

This version contains **breaking changes** due to the renaming from Mobile Center to App Center. In the unlikely event there was data on the device not sent prior to the update, that data will be discarded.

### AppCenter

* The SDK has been rebranded from Mobile Center to App Center. Please follow [the migration guide](https://review.docs.microsoft.com/en-us/appcenter/sdk/sdk-migration/android?branch=appcenter-ga) to update from an earlier version of Mobile Center SDK.

### AppCenterDistribute

* **[Fix]** The view release notes button was not correctly hidden when no release notes were available.
* **[Fix]** Added missing translations for failed to enable in-app update dialog title and buttons. The main message however is not localized yet as it's extracted from a REST API text response.
* **[Known issue]** When updating an application that uses Mobile Center SDK using the in-app update dialog to an application version that uses AppCenter SDK version, the browser will be re-opened and will fail. User will need to re-install the application from the App Center portal.

___

## Version 0.13.0

* Localize in-app update texts, see [this folder](https://github.com/Microsoft/mobile-center-sdk-android/tree/develop/sdk/mobile-center-distribute/src/main/res) for a list of supported languages.
* When in-app updates are disabled because of side-loading, a new dialog will inform user instead of being stuck on a web page. Dialog actions offer ignoring in-app updates or following a link to re-install from the portal. This new dialog has texts that are not localized yet.
* Fix a bug where a failed version check could trigger reopening the browser in failure to enable in-app updates.
* Add `MobileCenter.getSdkVersion()` API to check Mobile Center SDK version at runtime.

___

## Version 0.12.0

- **[Feature]** New feature that allows to share your applications to anyone with public link.

- **[MISC]** When you update to this release, there will be **potential data loss** if an application installed with previous versions of MobileCenter SDK on devices that has pending logs which are not sent to server yet at the time of the application is being updated.

___

## Version 0.11.2

* Truncate event name and properties automatically instead of skipping them.
* Russian localization for in-app update texts.

___

## Version 0.11.1

Fix a regression in in-app updates from [version 0.11.0](https://github.com/Microsoft/mobile-center-sdk-android/releases/tag/0.11.0) where we could show unknown sources dialog on Android 8 if targeting older versions and unknown sources enabled.

Actually in that scenario, we can't detect if unknown sources are enabled and will just skip that dialog, system dialog will be shown at install time instead.

___

## Version 0.11.0

### Strict mode

This release focuses on fixing strict mode issues (including Android 8 ones).

Since strict mode checks if you spend time reading storage on U.I. thread we had to make the following APIs asynchronous and is thus a **breaking change**:

* `{AnyClass}.isEnabled()`
* `MobileCenter.getInstallId()`
* `Crashes.hasCrashedInLastSession()`

Those APIs returns a `MobileCenterFuture` object that is used to monitor the result, you can either use `get()` or `thenAccept(MobileCenterConsumer)` to either block or get the result via callback.

For symmetry purpose, `{AnyClass}.setEnabled(boolean)` also return a `MobileCenterFuture` object but most users don't need to monitor the result of the operation (consistency of calls sequence is guaranteed even if you don't wait for the change to be persisted).

Also `Crashes.getLastSessionCrashReport` was already asynchronous but signature changed to use the new `MobileCenterFuture` object.

`MobileCenterFuture` is similar to Java 8 `CompletableFuture` but works on Java 7 on any API level and has limited number of methods and does not throw exceptions (and executes the `thenAccept` callback in the U.I. thread).

### Other changes

* Fix a bug on Android 8 where network state could be detected as disconnected while network is available.
* Fix showing unknown sources warning dialog on Distribute on Android 8.
* Update Firebase SDK dependencies in Push to 11.0.2 to avoid conflict with Firebase recent getting started instructions.
* Update internal crash code to make it more compatible with Xamarin.Android and possibly future wrapper SDKs.

___

## Version 0.10.0

* Add `MobileCenter.setCustomProperties` API to segment audiences.
* Fix push and distribute notifications on Android 8 when targeting API level 26.
* Add a new method `Push.checkLaunchedFromNotification` to use in `onNewIntent` if `launchMode` of the activity is not standard to fix push listener when clicking on background push and recycling the activity.
* Fix crashing when calling `{AnyService}.isEnabled()` / or `setEnabled` before `MobileCenter.start`, now always return false before start.
* Fix a bug where 2 sessions could be reported at once when resuming from background.

___

## Version 0.9.0

Add `getErrorAttachments` callback to CrashesListener.

___

## Version 0.8.1

Fix a memory leak in HTTP client.

___

## Version 0.8.0

* Add network state debug logs.
* Add push module relying on Firebase to push notifications to the users of your application.

___

## Version 0.7.0

This version contains bug fixes, improvements and new features.

### Analytics

* **[Misc]** Events have some validation and you will see the following in logs:

    * An error if the event name is null, empty or longer than 256 characters (event is not sent in that case).
    * A warning for invalid event properties (the event is sent but without invalid properties):

       * More than 5 properties per event (in that case we send only 5 of them and log warnings).
       * Property key null, empty or longer than 64 characters.
       * Property value null or longer than 64 characters.

### Distribute

* **[Feature]** New Distribute listener to provide an ability of in-app update customization.
* **[Feature]** New default update dialog with release notes view.
* **[Bug fix]** Fix a crash when failing to download a mandatory update while showing progress dialog.
* **[Bug fix]** Fix duplicate update dialog when a new release is detected after restarting and processing the current update.

___

## Version 0.6.1

- **[Bug fix]** Fix a crash that could happen when application going to background while progress dialog on mandatory update download was displayed.
- **[Bug fix]** Fix a bug where progress dialog could be stuck at 100%.
- **[Improvement]** Offline cache for update dialog.

___

## Version 0.6.0

- **[Feature]** New service called `Distribute` to enable in-app updates for your Mobile Center builds.
- **[Improvement]** The improvement to wait up to 5 seconds for flushing logs to storage on crash is now active even if the Crashes feature is not used.
- **[Bug fix]** `401` HTTP errors (caused by invalid `appSecret`) were retried as a recoverable error. They are now considered unrecoverable.
- **[Misc]** A new log is sent to server when `MobileCenter` is started with the list of `MobileCenter` services that are used in the application.
- **[Misc]** Renamed `setServerUrl` to `setLogUrl`.

___

## Version 0.5.0

**Breaking change**: Remove Crashes APIs related to attachments as it's not supported by backend yet.

___

## Version 0.4.0

- Most of the crash processing is now happening on a background thread when the application restarts, solving multiple strict mode policy issues.
  - As a consequence, the `getLastSessionCrashReport` is now an asynchronous function with a callback (**breaking change**).
- Fix Proguard configuration inside the main AAR file, no Proguard configuration required on application side.
- Fix a race condition crash inside HTTP channel management when counting pending logs.
- Fix other race conditions in HTTP channel management that could lead to inconsistent behavior.
- Fix crash when the default ASyncTask thread pool is saturated when sending HTTP logs (now retries later).
- `StackOverflowError` throwable object for client side inspection is now truncated to `256` frames.
- App secret is now obfuscated in logs when setting verbose log level.
- Threads where crash callbacks are executed is now documented with the support annotations and the behavior is now consistent (either always UI thread or always worker thread depending on the callback).

___

## Version 0.3.3

- Fix a bug where `CrashesListener.onBeforeSending` or `CrashesListener.onSendingFailed` could not be called.
- Truncate `StackOverFlowError` to 256 frames (128 at start and 128 at end) to allow them being reported.
- Retry more https errors due to transient ssl failures when the client or server connectivity is bad.
- On crash, wait 5 seconds for local storage to flush other pending events to disk so that they are not lost.

___

## Version 0.3.2

- Fix empty text attachment being sent along with a binary only attachment.
- Fix logs when enabling or disabling MobileCenter.
- Fix debug logs for user confirmation callbacks.
- Add possibility to add raw stack trace for Xamarin.

___

## Version 0.3.1

- Fix/improve SDK logging.
- Don't validate appSecret against UUID format anymore (server validates appSecret).
- Allow wrapper SDK such as Xamarin to store additional crash data file.

___

## Version 0.3.0

- Rename `initialize` to `configure` in `MobileCenter` methods and logs.
- Fix null pointer exception when disabling a service during an HTTP call.

___

## Version 0.2.0

- Rename Sonoma to MobileCenter.
- Fix a bug that caused crashes to be sent twice if calling Crashes.setEnabled(true) while already enabled.
- New logs in assert level for successful SDK initialization or failed to initialize.
- Allow wrapper SDKs such as Xamarin to label an exception as being generated by the wrapper SDK.

___

## Version 0.1.4

- Remove trackPage/trackException from public APIs and disable automatic page tracking.
- Add assert level logs and a new NONE constant to disable all logs included assert ones.

___

## Version 0.1.3

Refactoring to solve Xamarin bindings issues.

___

## Version 0.1.2

- start_session is sent without sending any page or event
- start_session is sent immediately if re-enabling analytics module while in foreground (only if core was enabled though)

___

## Version 0.1.1

- Calls to SQLite are now asynchronous.
- Fix corner cases in new session detection, especially for single activity applications.

___

## Version 0.1.0

First release of the Sonoma SDK for Android.<|MERGE_RESOLUTION|>--- conflicted
+++ resolved
@@ -2,15 +2,11 @@
 
 ## Version 4.0.1 (Under development)
 
-<<<<<<< HEAD
 ### App Center Distribute
 
 * **[Fix]** Fix browser opening when using a private distribute group on Android 11.
 
-__
-=======
-___
->>>>>>> 41666bce
+___
 
 ## Version 4.0.0
 
