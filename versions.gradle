--- conflicted
+++ resolved
@@ -1,13 +1,8 @@
 // Version constants
 
 ext {
-<<<<<<< HEAD
-    versionCode = 15
-    versionName = '0.7.0'
-=======
     versionCode = 16
     versionName = '0.6.2'
->>>>>>> 9f3f3c16
     minSdkVersion = 15
     targetSdkVersion = 25
     compileSdkVersion = 25
