--- conflicted
+++ resolved
@@ -54,7 +54,6 @@
         return false;
     }
 
-<<<<<<< HEAD
     @Override
     public void onClear(@NonNull String groupName) {
         if (isOneCollectorGroup(groupName)) {
@@ -64,14 +63,12 @@
         mChannel.clear(oneCollectorGroupName);
     }
 
-=======
     /**
      * Get One Collector's group name for original one.
      *
      * @param groupName The group name.
      * @return The One Collector's group name.
      */
->>>>>>> 846c951c
     private String getOneCollectorGroupName(@NonNull String groupName) {
         return groupName + ONE_COLLECTOR_GROUP_NAME_SUFFIX;
     }
