--- conflicted
+++ resolved
@@ -272,20 +272,16 @@
                 targetKey = null;
                 targetToken = null;
             }
-<<<<<<< HEAD
-            if (!isLargePayload && mDatabaseStorage.getMaxSize() < payloadSize) {
+            long maxSize = mDatabaseManager.getMaxSize();
+            if (!isLargePayload && maxSize < payloadSize) {
                 throw new PersistenceException("Log is too large (" + payloadSize + " bytes) to store in database. " +
-                        "Current maximum database size is " + mDatabaseStorage.getMaxSize() + " bytes.");
-            }
-            contentValues = getContentValues(group, isLargePayload ? null : payload, targetToken, log.getType(), targetKey);
-            long databaseId = mDatabaseStorage.put(contentValues);
-=======
+                        "Current maximum database size is " + maxSize + " bytes.");
+            }
             contentValues = getContentValues(group, isLargePayload ? null : payload, targetToken, log.getType(), targetKey, Flags.getPersistenceFlag(flags, false));
             long databaseId = mDatabaseManager.put(contentValues, COLUMN_PRIORITY);
             if (databaseId == -1) {
                 throw new PersistenceException("Failed to store a log to the Persistence database for log type " + log.getType() + ".");
             }
->>>>>>> db8ec2b4
             AppCenterLog.debug(LOG_TAG, "Stored a log to the Persistence database for log type " + log.getType() + " with databaseId=" + databaseId);
             if (isLargePayload) {
                 AppCenterLog.debug(LOG_TAG, "Payload is larger than what SQLite supports, storing payload in a separate file.");
