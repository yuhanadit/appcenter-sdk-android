package com.microsoft.appcenter;

import android.app.Activity;
import android.content.Context;
import android.os.Bundle;
import android.support.annotation.NonNull;

import com.microsoft.appcenter.channel.Channel;
import com.microsoft.appcenter.ingestion.models.json.LogFactory;
import com.microsoft.appcenter.utils.HandlerUtils;
import com.microsoft.appcenter.utils.AppCenterLog;
import com.microsoft.appcenter.utils.async.DefaultAppCenterFuture;
import com.microsoft.appcenter.utils.async.AppCenterFuture;
import com.microsoft.appcenter.utils.storage.StorageHelper;

import java.util.Map;

import static com.microsoft.appcenter.Constants.DEFAULT_TRIGGER_COUNT;
import static com.microsoft.appcenter.Constants.DEFAULT_TRIGGER_INTERVAL;
import static com.microsoft.appcenter.Constants.DEFAULT_TRIGGER_MAX_PARALLEL_REQUESTS;
import static com.microsoft.appcenter.AppCenter.LOG_TAG;
import static com.microsoft.appcenter.utils.PrefStorageConstants.KEY_ENABLED;

public abstract class AbstractAppCenterService implements AppCenterService {

    /**
     * Separator for preference key.
     */
    private static final String PREFERENCE_KEY_SEPARATOR = "_";

    /**
     * Channel instance.
     */
    protected Channel mChannel;

    /**
     * The default transmission target's token.
     */
    protected String mDefaultTransmissionTargetToken = null;

    /**
     * Background thread handler.
     */
    private AppCenterHandler mHandler;

    @Override
    public void onActivityCreated(Activity activity, Bundle savedInstanceState) {
    }

    @Override
    public void onActivityStarted(Activity activity) {
    }

    @Override
    public void onActivityResumed(Activity activity) {
    }

    @Override
    public void onActivityPaused(Activity activity) {
    }

    @Override
    public void onActivityStopped(Activity activity) {
    }

    @Override
    public void onActivitySaveInstanceState(Activity activity, Bundle outState) {
    }

    @Override
    public void onActivityDestroyed(Activity activity) {
    }

    /**
     * Help implementing static isEnabled() for services with future.
     *
     * @return future with result being <code>true</code> if enabled, <code>false</code> otherwise.
     */
    protected synchronized AppCenterFuture<Boolean> isInstanceEnabledAsync() {
        final DefaultAppCenterFuture<Boolean> future = new DefaultAppCenterFuture<>();
        postAsyncGetter(new Runnable() {

            @Override
            public void run() {
                future.complete(true);
            }
        }, future, false);
        return future;
    }

    /**
     * Help implementing static setEnabled() for services with future.
     *
     * @param enabled true to enable, false to disable.
     * @return future with null result to monitor when the operation completes.
     */
    protected final synchronized AppCenterFuture<Void> setInstanceEnabledAsync(final boolean enabled) {

        /*
         * We need to execute this while the service is disabled to enable it again,
         * but not if core disabled... Hence the parameters in post.
         */
        final DefaultAppCenterFuture<Void> future = new DefaultAppCenterFuture<>();
        final Runnable coreDisabledRunnable = new Runnable() {

            @Override
            public void run() {
                AppCenterLog.error(LOG_TAG, "App Center SDK is disabled.");
                future.complete(null);
            }
        };
        Runnable runnable = new Runnable() {

            @Override
            public void run() {
                setInstanceEnabled(enabled);
                future.complete(null);
            }
        };
        if (!post(runnable, coreDisabledRunnable, runnable)) {
            future.complete(null);
        }
        return future;
    }

    @Override
    public synchronized boolean isInstanceEnabled() {
        return StorageHelper.PreferencesStorage.getBoolean(getEnabledPreferenceKey(), true);
    }

    @Override
    public synchronized void setInstanceEnabled(boolean enabled) {

        /* Nothing to do if state does not change. */
        if (enabled == isInstanceEnabled()) {
            AppCenterLog.info(getLoggerTag(), String.format("%s service has already been %s.", getServiceName(), enabled ? "enabled" : "disabled"));
            return;
        }

        /* Initialize channel group. */
        String groupName = getGroupName();
        if (mChannel != null && groupName != null) {

            /* Register service to channel on enabling. */
            if (enabled) {
                mChannel.addGroup(groupName, getTriggerCount(), getTriggerInterval(), getTriggerMaxParallelRequests(), getChannelListener());
            }

            /* Otherwise, clear all persisted logs and remove a group for the service. */
            else {
                mChannel.clear(groupName);
                mChannel.removeGroup(groupName);
            }
        }

        /* Save new state. */
        StorageHelper.PreferencesStorage.putBoolean(getEnabledPreferenceKey(), enabled);
        AppCenterLog.info(getLoggerTag(), String.format("%s service has been %s.", getServiceName(), enabled ? "enabled" : "disabled"));

        /* Don't call it before the service starts. */
        if (mChannel != null) {

            /* Allow sub-class to handle state change. */
            applyEnabledState(enabled);
        }
    }

    protected synchronized void applyEnabledState(boolean enabled) {

        /* Optional callback to react to enabled state change. */
    }

    @Override
    public final synchronized void onStarting(@NonNull AppCenterHandler handler) {

        /*
         * The method is final just to avoid a sub-class start using the handler now,
         * it is not supported and could cause null pointer exception.
         */
        mHandler = handler;
    }

    @Override
<<<<<<< HEAD
    public synchronized void onStarted(@NonNull Context context, @NonNull String appSecret, String transmissionTargetToken, @NonNull Channel channel) {
=======
    public synchronized void onStarted(@NonNull Context context, String appSecret, String transmissionTargetToken, @NonNull Channel channel) {
>>>>>>> 303d727f
        String groupName = getGroupName();
        boolean enabled = isInstanceEnabled();
        if (groupName != null) {
            channel.removeGroup(groupName);

            /* Add a group to the channel if the service is enabled */
            if (enabled) {
                channel.addGroup(groupName, getTriggerCount(), getTriggerInterval(), getTriggerMaxParallelRequests(), getChannelListener());
            }

            /* Otherwise, clear all persisted logs for the service. */
            else {
                channel.clear(groupName);
            }
        }
        mChannel = channel;
        mDefaultTransmissionTargetToken = transmissionTargetToken;
        applyEnabledState(enabled);
    }

    @Override
    public Map<String, LogFactory> getLogFactories() {
        return null;
    }

    /**
     * Gets a name of group for the service.
     *
     * @return The group name.
     */
    protected abstract String getGroupName();

    /**
     * Gets a tag of the logger.
     *
     * @return The tag of the logger.
     */
    protected abstract String getLoggerTag();

    @SuppressWarnings("WeakerAccess")
    @NonNull
    protected String getEnabledPreferenceKey() {
        return KEY_ENABLED + PREFERENCE_KEY_SEPARATOR + getServiceName();
    }

    /**
     * Gets a number of logs which will trigger synchronization.
     *
     * @return A number of logs.
     */
    protected int getTriggerCount() {
        return DEFAULT_TRIGGER_COUNT;
    }

    /**
     * Gets a maximum time interval in milliseconds after which a synchronize will be triggered, regardless of queue size
     *
     * @return A maximum time interval in milliseconds.
     */
    @SuppressWarnings({"WeakerAccess", "SameReturnValue"})
    protected int getTriggerInterval() {
        return DEFAULT_TRIGGER_INTERVAL;
    }

    /**
     * Gets a maximum number of requests being sent for the group.
     *
     * @return A maximum number of requests.
     */
    @SuppressWarnings("WeakerAccess")
    protected int getTriggerMaxParallelRequests() {
        return DEFAULT_TRIGGER_MAX_PARALLEL_REQUESTS;
    }

    /**
     * Gets a listener which will be called when channel completes synchronization.
     *
     * @return A listener for channel
     */
    @SuppressWarnings({"WeakerAccess", "SameReturnValue"})
    protected Channel.GroupListener getChannelListener() {
        return null;
    }

    /**
     * Post a command in background.
     *
     * @param runnable command.
     */
    protected synchronized void post(Runnable runnable) {
        post(runnable, null, null);
    }

    /**
     * Post a command in background.
     *
     * @param runnable                command.
     * @param coreDisabledRunnable    optional alternate command if core is disabled.
     * @param serviceDisabledRunnable optional alternate command if this service is disabled.
     * @return false if core not configured (no handler ready yet), true otherwise.
     */
    protected synchronized boolean post(final Runnable runnable, final Runnable coreDisabledRunnable, final Runnable serviceDisabledRunnable) {
        if (mHandler == null) {
            AppCenterLog.error(LOG_TAG, getServiceName() + " needs to be started before it can be used.");
            return false;
        } else {
            mHandler.post(new Runnable() {

                @Override
                public void run() {
                    if (isInstanceEnabled()) {
                        runnable.run();
                    } else if (serviceDisabledRunnable != null) {
                        serviceDisabledRunnable.run();
                    } else {
                        AppCenterLog.info(LOG_TAG, getServiceName() + " service disabled, discarding calls.");
                    }
                }
            }, coreDisabledRunnable);
            return true;
        }
    }

    /**
     * Helper method to handle getter methods in services.
     *
     * @param runnable                    command to run if service is enabled.
     * @param future                      future to complete the result of the async operation.
     * @param valueIfDisabledOrNotStarted value to use for the future async operation result if service is disabled or not started or App Center not started.
     * @param <T>                         getter value type.
     */
    protected synchronized <T> void postAsyncGetter(final Runnable runnable, final DefaultAppCenterFuture<T> future, final T valueIfDisabledOrNotStarted) {
        Runnable disabledOrNotStartedRunnable = new Runnable() {

            @Override
            public void run() {

                /* Same runnable is used whether App Center or the service is disabled or not started. */
                future.complete(valueIfDisabledOrNotStarted);
            }
        };
        if (!post(new Runnable() {

            @Override
            public void run() {
                runnable.run();
            }
        }, disabledOrNotStartedRunnable, disabledOrNotStartedRunnable)) {

            /* App Center is not configured if we reach this. */
            disabledOrNotStartedRunnable.run();
        }
    }

    /**
     * Like {{@link #post(Runnable)}} but also post back in U.I. thread.
     * Use this for example to manage life cycle callbacks to make sure SDK is started and that
     * every operation runs in order.
     *
     * This method will not SDK is disabled, the purpose is for internal commands, not APIs.
     *
     * @param runnable command to run.
     */
    protected synchronized void postOnUiThread(final Runnable runnable) {

        /*
         * We don't try to optimize with if channel if not null as there could be race conditions:
         * If onResume was queued, then onStarted called, onResume will be next in queue and thus
         * onPause could be called between the queued onStarted and the queued onResume.
         */
        post(new Runnable() {

            @Override
            public void run() {

                /* And make sure we run the original command on U.I. thread. */
                HandlerUtils.runOnUiThread(new Runnable() {

                    @Override
                    public void run() {
                        runIfEnabled(runnable);
                    }
                });
            }
        }, new Runnable() {

            @Override
            public void run() {

                /* Avoid logging SDK disabled by providing an empty command. */
            }
        }, null);
    }

    /**
     * Run the command only if service is enabled.
     * The method is top level just because code coverage when using synchronized.
     *
     * @param runnable command to run.
     */
    private synchronized void runIfEnabled(Runnable runnable) {
        if (isInstanceEnabled()) {
            runnable.run();
        }
    }
}<|MERGE_RESOLUTION|>--- conflicted
+++ resolved
@@ -181,11 +181,7 @@
     }
 
     @Override
-<<<<<<< HEAD
-    public synchronized void onStarted(@NonNull Context context, @NonNull String appSecret, String transmissionTargetToken, @NonNull Channel channel) {
-=======
     public synchronized void onStarted(@NonNull Context context, String appSecret, String transmissionTargetToken, @NonNull Channel channel) {
->>>>>>> 303d727f
         String groupName = getGroupName();
         boolean enabled = isInstanceEnabled();
         if (groupName != null) {
