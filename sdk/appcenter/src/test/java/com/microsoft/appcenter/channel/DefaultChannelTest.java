package com.microsoft.appcenter.channel;

import android.content.Context;
import android.content.pm.PackageManager;
import android.support.annotation.NonNull;

import com.microsoft.appcenter.CancellationException;
import com.microsoft.appcenter.http.HttpException;
import com.microsoft.appcenter.http.ServiceCallback;
import com.microsoft.appcenter.ingestion.AppCenterIngestion;
import com.microsoft.appcenter.ingestion.Ingestion;
import com.microsoft.appcenter.ingestion.models.Device;
import com.microsoft.appcenter.ingestion.models.Log;
import com.microsoft.appcenter.ingestion.models.LogContainer;
import com.microsoft.appcenter.persistence.Persistence;
import com.microsoft.appcenter.utils.DeviceInfoHelper;
import com.microsoft.appcenter.utils.UUIDUtils;

import org.junit.Test;
import org.mockito.Matchers;
import org.mockito.invocation.InvocationOnMock;
import org.mockito.stubbing.Answer;

import java.io.IOException;
import java.net.SocketException;
import java.util.ArrayList;
import java.util.Date;
import java.util.List;
import java.util.UUID;
import java.util.concurrent.atomic.AtomicReference;

import static org.junit.Assert.assertEquals;
import static org.junit.Assert.assertFalse;
import static org.junit.Assert.assertNotNull;
import static org.junit.Assert.assertTrue;
import static org.mockito.Matchers.any;
import static org.mockito.Matchers.anyInt;
<<<<<<< HEAD
import static org.mockito.Matchers.anyList;
=======
>>>>>>> 6b8561cf
import static org.mockito.Matchers.anyListOf;
import static org.mockito.Matchers.anyString;
import static org.mockito.Matchers.eq;
import static org.mockito.Mockito.doThrow;
import static org.mockito.Mockito.mock;
import static org.mockito.Mockito.never;
import static org.mockito.Mockito.times;
import static org.mockito.Mockito.verify;
import static org.mockito.Mockito.when;
import static org.powermock.api.mockito.PowerMockito.spy;

public class DefaultChannelTest extends AbstractDefaultChannelTest {

    @Test
    public void invalidGroup() throws Persistence.PersistenceException {
        Persistence persistence = mock(Persistence.class);
        Channel channel = new DefaultChannel(mock(Context.class), UUIDUtils.randomUUID().toString(), persistence, mock(Ingestion.class), mAppCenterHandler);

        /* Enqueue a log before group is registered = failure. */
        Log log = mock(Log.class);
        channel.enqueue(log, TEST_GROUP);
        verify(log, never()).setDevice(any(Device.class));
        verify(log, never()).setTimestamp(any(Date.class));
        verify(persistence, never()).putLog(TEST_GROUP, log);

        /* Trying remove group that not registered. */
        channel.removeGroup(TEST_GROUP);
        verify(mAppCenterHandler, never()).removeCallbacks(any(Runnable.class));
    }

    @Test
    public void analyticsSuccess() throws Persistence.PersistenceException {
        Persistence mockPersistence = mock(Persistence.class);
        AppCenterIngestion mockIngestion = mock(AppCenterIngestion.class);
        Channel.GroupListener mockListener = mock(Channel.GroupListener.class);

<<<<<<< HEAD
        when(mockPersistence.getLogs(any(String.class), anyListOf(String.class), anyInt(), any(ArrayList.class))).then(getGetLogsAnswer(50)).then(getGetLogsAnswer(1)).then(getGetLogsAnswer(2));
=======
        when(mockPersistence.getLogs(any(String.class), anyInt(), anyListOf(Log.class))).then(getGetLogsAnswer(50)).then(getGetLogsAnswer(1)).then(getGetLogsAnswer(2));
>>>>>>> 6b8561cf

        when(mockIngestion.sendAsync(anyString(), any(UUID.class), any(LogContainer.class), any(ServiceCallback.class))).then(getSendAsyncAnswer());

        DefaultChannel channel = new DefaultChannel(mock(Context.class), UUIDUtils.randomUUID().toString(), mockPersistence, mockIngestion, mAppCenterHandler);
        channel.addGroup(TEST_GROUP, 50, BATCH_TIME_INTERVAL, MAX_PARALLEL_BATCHES, null, mockListener);

        /* Enqueuing 49 events. */
        for (int i = 1; i <= 49; i++) {
            channel.enqueue(mock(Log.class), TEST_GROUP);
            assertEquals(i, channel.getCounter(TEST_GROUP));
        }
        verify(mAppCenterHandler).postDelayed(any(Runnable.class), eq(BATCH_TIME_INTERVAL));

        /* Enqueue another event. */
        channel.enqueue(mock(Log.class), TEST_GROUP);
        verify(mAppCenterHandler).removeCallbacks(any(Runnable.class));

        /* The counter should be 0 as we reset the counter after reaching the limit of 50. */
        assertEquals(0, channel.getCounter(TEST_GROUP));

        /* Verify that 5 items have been persisted. */
        verify(mockPersistence, times(50)).putLog(eq(TEST_GROUP), any(Log.class));

        /* Verify that we have called sendAsync on the ingestion. */
        verify(mockIngestion).sendAsync(anyString(), any(UUID.class), any(LogContainer.class), any(ServiceCallback.class));

        /* Verify that we have called deleteLogs on the Persistence. */
        verify(mockPersistence).deleteLogs(any(String.class), any(String.class));

        /* Verify that we have called onBeforeSending in the listener. */
        verify(mockListener, times(50)).onBeforeSending(any(Log.class));

        /* Verify that we have called onSuccess in the listener. */
        verify(mockListener, times(50)).onSuccess(any(Log.class));

        /* The counter should be 0 now as we sent data. */
        assertEquals(0, channel.getCounter(TEST_GROUP));

        /* Prepare to mock timer. */
        AtomicReference<Runnable> runnable = catchPostRunnable();

        /* Schedule only 1 log after that. */
        channel.enqueue(mock(Log.class), TEST_GROUP);
        assertEquals(1, channel.getCounter(TEST_GROUP));
        verify(mockPersistence, times(51)).putLog(eq(TEST_GROUP), any(Log.class));
        verify(mockIngestion).sendAsync(anyString(), any(UUID.class), any(LogContainer.class), any(ServiceCallback.class));
        verify(mockPersistence).deleteLogs(any(String.class), any(String.class));
        verify(mockListener, times(50)).onSuccess(any(Log.class));

        /* Simulate the timer. */
        assertNotNull(runnable.get());
        runnable.get().run();
        runnable.set(null);

        assertEquals(0, channel.getCounter(TEST_GROUP));
        verify(mockIngestion, times(2)).sendAsync(anyString(), any(UUID.class), any(LogContainer.class), any(ServiceCallback.class));
        verify(mockPersistence, times(2)).deleteLogs(any(String.class), any(String.class));
        verify(mockListener, times(51)).onSuccess(any(Log.class));

        /* 2 more timed logs. */
        channel.enqueue(mock(Log.class), TEST_GROUP);
        channel.enqueue(mock(Log.class), TEST_GROUP);
        assertEquals(2, channel.getCounter(TEST_GROUP));
        verify(mockPersistence, times(53)).putLog(eq(TEST_GROUP), any(Log.class));
        verify(mockIngestion, times(2)).sendAsync(anyString(), any(UUID.class), any(LogContainer.class), any(ServiceCallback.class));
        verify(mockPersistence, times(2)).deleteLogs(any(String.class), any(String.class));
        verify(mockListener, times(51)).onSuccess(any(Log.class));

        /* Simulate the timer. */
        assertNotNull(runnable.get());
        runnable.get().run();

        assertEquals(0, channel.getCounter(TEST_GROUP));
        verify(mockIngestion, times(3)).sendAsync(anyString(), any(UUID.class), any(LogContainer.class), any(ServiceCallback.class));
        verify(mockPersistence, times(3)).deleteLogs(any(String.class), any(String.class));
        verify(mockListener, times(53)).onSuccess(any(Log.class));

        /* Check total timers. */
        verify(mAppCenterHandler, times(3)).postDelayed(any(Runnable.class), eq(BATCH_TIME_INTERVAL));
        verify(mAppCenterHandler).removeCallbacks(any(Runnable.class));

        /* Check channel clear. */
        channel.clear(TEST_GROUP);
        verify(mockPersistence).deleteLogs(eq(TEST_GROUP));
    }

    @Test
    public void lessLogsThanExpected() {
        Persistence mockPersistence = mock(Persistence.class);
        AppCenterIngestion mockIngestion = mock(AppCenterIngestion.class);
        Channel.GroupListener mockListener = mock(Channel.GroupListener.class);

        when(mockPersistence.getLogs(any(String.class), anyListOf(String.class), anyInt(), Matchers.<ArrayList<Log>>any())).then(getGetLogsAnswer(40));

        when(mockIngestion.sendAsync(anyString(), any(UUID.class), any(LogContainer.class), any(ServiceCallback.class))).then(getSendAsyncAnswer());

        DefaultChannel channel = new DefaultChannel(mock(Context.class), UUIDUtils.randomUUID().toString(), mockPersistence, mockIngestion, mAppCenterHandler);
        channel.addGroup(TEST_GROUP, 50, BATCH_TIME_INTERVAL, MAX_PARALLEL_BATCHES, null, mockListener);

        /* Enqueuing 49 events. */
        for (int i = 1; i <= 49; i++) {
            channel.enqueue(mock(Log.class), TEST_GROUP);
            assertEquals(i, channel.getCounter(TEST_GROUP));
        }
        verify(mAppCenterHandler).postDelayed(any(Runnable.class), eq(BATCH_TIME_INTERVAL));

        /* Enqueue another event. */
        channel.enqueue(mock(Log.class), TEST_GROUP);
        verify(mAppCenterHandler).removeCallbacks(any(Runnable.class));

        /* Database returned less logs than we expected (40 vs 50), yet counter must be reset. */
        assertEquals(0, channel.getCounter(TEST_GROUP));
    }

    @NonNull
    private AtomicReference<Runnable> catchPostRunnable() {
        final AtomicReference<Runnable> runnable = new AtomicReference<>();
        when(mAppCenterHandler.postDelayed(any(Runnable.class), eq(BATCH_TIME_INTERVAL))).then(new Answer<Boolean>() {

            @Override
            public Boolean answer(InvocationOnMock invocation) {
                runnable.set((Runnable) invocation.getArguments()[0]);
                return true;
            }
        });
        return runnable;
    }

    @Test
    public void maxRequests() throws Persistence.PersistenceException {
        Persistence mockPersistence = mock(Persistence.class);
        AppCenterIngestion mockIngestion = mock(AppCenterIngestion.class);

        /* We make second request return less logs than expected to make sure counter is reset properly. */
<<<<<<< HEAD
        when(mockPersistence.getLogs(any(String.class), anyListOf(String.class), anyInt(), any(ArrayList.class))).then(getGetLogsAnswer()).then(getGetLogsAnswer(49)).then(getGetLogsAnswer());
=======
        when(mockPersistence.getLogs(any(String.class), anyInt(), anyListOf(Log.class))).then(getGetLogsAnswer()).then(getGetLogsAnswer(49)).then(getGetLogsAnswer());
>>>>>>> 6b8561cf

        final List<ServiceCallback> callbacks = new ArrayList<>();
        when(mockIngestion.sendAsync(anyString(), any(UUID.class), any(LogContainer.class), any(ServiceCallback.class))).then(new Answer<Object>() {
            public Object answer(InvocationOnMock invocation) {
                Object[] args = invocation.getArguments();
                if (args[3] instanceof ServiceCallback) {
                    callbacks.add((ServiceCallback) invocation.getArguments()[3]);
                }
                return null;
            }
        });

        /* Init channel with mocks. */
        DefaultChannel channel = new DefaultChannel(mock(Context.class), UUIDUtils.randomUUID().toString(), mockPersistence, mockIngestion, mAppCenterHandler);
        channel.addGroup(TEST_GROUP, 50, BATCH_TIME_INTERVAL, MAX_PARALLEL_BATCHES, null, null);

        /* Enqueue enough logs to be split in N + 1 maximum requests. */
        for (int i = 0; i < 200; i++) {
            channel.enqueue(mock(Log.class), TEST_GROUP);
        }
        verify(mAppCenterHandler, times(4)).postDelayed(any(Runnable.class), eq(BATCH_TIME_INTERVAL));
        verify(mAppCenterHandler, times(4)).removeCallbacks(any(Runnable.class));

        /* Verify all logs stored, N requests sent, not log deleted yet. */
        verify(mockPersistence, times(200)).putLog(eq(TEST_GROUP), any(Log.class));
        verify(mockIngestion, times(3)).sendAsync(anyString(), any(UUID.class), any(LogContainer.class), any(ServiceCallback.class));
        verify(mockPersistence, never()).deleteLogs(any(String.class), any(String.class));

        /* Make 1 of the call succeed. Verify log deleted. */
        callbacks.get(0).onCallSucceeded("");
        verify(mockPersistence).deleteLogs(any(String.class), any(String.class));

        /* The request N+1 is now unlocked. */
        verify(mockIngestion, times(4)).sendAsync(anyString(), any(UUID.class), any(LogContainer.class), any(ServiceCallback.class));

        /* Unlock all requests and check logs deleted. */
        for (int i = 1; i < 4; i++)
            callbacks.get(i).onCallSucceeded("");
        verify(mockPersistence, times(4)).deleteLogs(any(String.class), any(String.class));

        /* The counter should be 0 now as we sent data. */
        assertEquals(0, channel.getCounter(TEST_GROUP));
    }

    @Test
    public void maxRequestsInitial() throws Persistence.PersistenceException {
        Persistence mockPersistence = mock(Persistence.class);
        AppCenterIngestion mockIngestion = mock(AppCenterIngestion.class);

        when(mockPersistence.countLogs(any(String.class))).thenReturn(100);
<<<<<<< HEAD
        when(mockPersistence.getLogs(any(String.class), anyListOf(String.class), anyInt(), any(ArrayList.class))).then(getGetLogsAnswer());
=======
        when(mockPersistence.getLogs(any(String.class), anyInt(), anyListOf(Log.class))).then(getGetLogsAnswer());
>>>>>>> 6b8561cf

        final List<ServiceCallback> callbacks = new ArrayList<>();
        when(mockIngestion.sendAsync(anyString(), any(UUID.class), any(LogContainer.class), any(ServiceCallback.class))).then(new Answer<Object>() {
            public Object answer(InvocationOnMock invocation) {
                Object[] args = invocation.getArguments();
                if (args[3] instanceof ServiceCallback) {
                    callbacks.add((ServiceCallback) invocation.getArguments()[3]);
                }
                return null;
            }
        });

        /* Init channel with mocks. */
        DefaultChannel channel = new DefaultChannel(mock(Context.class), UUIDUtils.randomUUID().toString(), mockPersistence, mockIngestion, mAppCenterHandler);
        channel.addGroup(TEST_GROUP, 50, BATCH_TIME_INTERVAL, MAX_PARALLEL_BATCHES, null, null);

        /* Enqueue enough logs to be split in N + 1 maximum requests. */
        for (int i = 0; i < 100; i++) {
            channel.enqueue(mock(Log.class), TEST_GROUP);
        }

        /* Verify all logs stored, N requests sent, not log deleted yet. */
        verify(mockPersistence, times(100)).putLog(eq(TEST_GROUP), any(Log.class));
        verify(mockIngestion, times(3)).sendAsync(anyString(), any(UUID.class), any(LogContainer.class), any(ServiceCallback.class));
        verify(mockPersistence, never()).deleteLogs(any(String.class), any(String.class));

        /* Make 1 of the call succeed. Verify log deleted. */
        callbacks.get(0).onCallSucceeded("");
        verify(mockPersistence).deleteLogs(any(String.class), any(String.class));

        /* The request N+1 is now unlocked. */
        verify(mockIngestion, times(4)).sendAsync(anyString(), any(UUID.class), any(LogContainer.class), any(ServiceCallback.class));

        /* Unlock all requests and check logs deleted. */
        for (int i = 1; i < 4; i++)
            callbacks.get(i).onCallSucceeded("");
        verify(mockPersistence, times(4)).deleteLogs(any(String.class), any(String.class));

        /* The counter should be 0 now as we sent data. */
        assertEquals(0, channel.getCounter(TEST_GROUP));

        /* Only 2 batches after channel start (non initial logs), verify timer interactions. */
        verify(mAppCenterHandler, times(2)).postDelayed(any(Runnable.class), eq(BATCH_TIME_INTERVAL));
        verify(mAppCenterHandler, times(2)).removeCallbacks(any(Runnable.class));
    }

    @Test
    public void analyticsRecoverable() throws Persistence.PersistenceException {
        Persistence mockPersistence = mock(Persistence.class);
        AppCenterIngestion mockIngestion = mock(AppCenterIngestion.class);
        Channel.GroupListener mockListener = mock(Channel.GroupListener.class);

<<<<<<< HEAD
        when(mockPersistence.getLogs(any(String.class), anyListOf(String.class), anyInt(), any(ArrayList.class)))
=======
        when(mockPersistence.getLogs(any(String.class), anyInt(), anyListOf(Log.class)))
>>>>>>> 6b8561cf
                .then(getGetLogsAnswer(50))
                .then(getGetLogsAnswer(50))
                .then(getGetLogsAnswer(20));
        when(mockIngestion.sendAsync(anyString(), any(UUID.class), any(LogContainer.class), any(ServiceCallback.class))).then(getSendAsyncAnswer(new SocketException())).then(getSendAsyncAnswer());

        DefaultChannel channel = new DefaultChannel(mock(Context.class), UUIDUtils.randomUUID().toString(), mockPersistence, mockIngestion, mAppCenterHandler);
        channel.addGroup(TEST_GROUP, 50, BATCH_TIME_INTERVAL, MAX_PARALLEL_BATCHES, null, mockListener);

        /* Enqueuing 50 events. */
        for (int i = 0; i < 50; i++) {
            channel.enqueue(mock(Log.class), TEST_GROUP);
        }
        verify(mAppCenterHandler).postDelayed(any(Runnable.class), eq(BATCH_TIME_INTERVAL));
        verify(mAppCenterHandler).removeCallbacks(any(Runnable.class));

        /* Verify that 50 items have been persisted. */
        verify(mockPersistence, times(50)).putLog(eq(TEST_GROUP), any(Log.class));

        /* Verify that we have called sendAsync on the ingestion. */
        verify(mockIngestion).sendAsync(anyString(), any(UUID.class), any(LogContainer.class), any(ServiceCallback.class));

        /* Verify that we have not called deleteLogs on the Persistence. */
        verify(mockPersistence, never()).deleteLogs(any(String.class), any(String.class));

        /* Verify that the Channel is disabled. */
        assertFalse(channel.isEnabled());
        verify(mockPersistence).clearPendingLogState();
        verify(mockPersistence, never()).deleteLogs(TEST_GROUP);

        /* Enqueuing 20 more events. */
        for (int i = 0; i < 20; i++) {
            channel.enqueue(mock(Log.class), TEST_GROUP);
        }

        /* The counter keeps being increased. */
        assertEquals(70, channel.getCounter(TEST_GROUP));

        /* Prepare to mock timer. */
        AtomicReference<Runnable> runnable = catchPostRunnable();

        /* Enable channel. */
        channel.setEnabled(true);

        /* Upon enabling, 1st batch of 50 is sent immediately, 20 logs are remaining. */
        assertEquals(20, channel.getCounter(TEST_GROUP));

        /* Wait for timer. */
        assertNotNull(runnable.get());
        runnable.get().run();

        /* The counter should be 0 after the second batch. */
        assertEquals(0, channel.getCounter(TEST_GROUP));

        /* Verify that we have called sendAsync on the ingestion 3 times total. */
        verify(mockIngestion, times(3)).sendAsync(anyString(), any(UUID.class), any(LogContainer.class), any(ServiceCallback.class));

        /* Verify that we have called deleteLogs on the Persistence (2 successful batches, the first call was a recoverable failure). */
        verify(mockPersistence, times(2)).deleteLogs(any(String.class), any(String.class));

        /* Verify that we have called onBeforeSending in the listener. getLogs will return 50, 50 and 20. */
        verify(mockListener, times(120)).onBeforeSending(any(Log.class));

        /* Intermediate failures never forwarded to listener, only final success */
        verify(mockListener, never()).onFailure(any(Log.class), any(Exception.class));
        verify(mockListener, times(70)).onSuccess(any(Log.class));

        /* Verify timer. */
        verify(mAppCenterHandler, times(2)).postDelayed(any(Runnable.class), eq(BATCH_TIME_INTERVAL));
        verify(mAppCenterHandler).removeCallbacks(any(Runnable.class));
    }

    @Test
    public void analyticsFatal() throws Exception {
        Persistence mockPersistence = mock(Persistence.class);
        AppCenterIngestion mockIngestion = mock(AppCenterIngestion.class);

<<<<<<< HEAD
        when(mockPersistence.getLogs(any(String.class), anyListOf(String.class), anyInt(), any(ArrayList.class)))
=======
        when(mockPersistence.getLogs(any(String.class), anyInt(), anyListOf(Log.class)))
>>>>>>> 6b8561cf
                .then(getGetLogsAnswer(50))
                /* Second 50 logs will be used for clearing pending states. */
                .then(getGetLogsAnswer(50))
                .then(getGetLogsAnswer(20));
        when(mockIngestion.sendAsync(anyString(), any(UUID.class), any(LogContainer.class), any(ServiceCallback.class))).then(getSendAsyncAnswer(new HttpException(403))).then(getSendAsyncAnswer());

        DefaultChannel channel = new DefaultChannel(mock(Context.class), UUIDUtils.randomUUID().toString(), mockPersistence, mockIngestion, mAppCenterHandler);
        channel.addGroup(TEST_GROUP, 50, BATCH_TIME_INTERVAL, MAX_PARALLEL_BATCHES, null, null);

        /* Enqueuing 50 events. */
        for (int i = 0; i < 50; i++) {
            channel.enqueue(mock(Log.class), TEST_GROUP);
        }
        verify(mAppCenterHandler).postDelayed(any(Runnable.class), eq(BATCH_TIME_INTERVAL));
        verify(mAppCenterHandler).removeCallbacks(any(Runnable.class));

        /* Verify that 50 items have been persisted. */
        verify(mockPersistence, times(50)).putLog(eq(TEST_GROUP), any(Log.class));

        /* Verify that we have called sendAsync on the ingestion. */
        verify(mockIngestion).sendAsync(anyString(), any(UUID.class), any(LogContainer.class), any(ServiceCallback.class));

        /* Verify that the Channel is disabled. */
        assertFalse(channel.isEnabled());

        /* Verify that we have cleared the logs. */
        verify(mockPersistence).deleteLogs(TEST_GROUP);

        /* Verify counter. */
        assertEquals(0, channel.getCounter(TEST_GROUP));

        /* Enqueuing 20 more events. */
        for (int i = 0; i < 20; i++) {
            channel.enqueue(mock(Log.class), TEST_GROUP);
        }

        /* The counter should still be 0 as logs are discarded by channel now. */
        assertEquals(0, channel.getCounter(TEST_GROUP));

        /* No more timer yet at this point. */
        verify(mAppCenterHandler).postDelayed(any(Runnable.class), eq(BATCH_TIME_INTERVAL));
        verify(mAppCenterHandler).removeCallbacks(any(Runnable.class));

        /* Prepare to mock timer. */
        AtomicReference<Runnable> runnable = catchPostRunnable();

        /* Enable channel to see if it can work again after that error state. */
        channel.setEnabled(true);

        /* Enqueuing 20 more events. */
        for (int i = 0; i < 20; i++) {
            channel.enqueue(mock(Log.class), TEST_GROUP);
        }
        assertEquals(20, channel.getCounter(TEST_GROUP));

        /* Wait for timer. */
        assertNotNull(runnable.get());
        runnable.get().run();

        /* The counter should back to 0 now. */
        assertEquals(0, channel.getCounter(TEST_GROUP));

        /* Verify that we have called sendAsync on the ingestion 2 times total: 1 earlier failure then 1 success. */
        verify(mockIngestion, times(2)).sendAsync(anyString(), any(UUID.class), any(LogContainer.class), any(ServiceCallback.class));

        /* Verify that we have called deleteLogs on the Persistence for the successful batch after re-enabling. */
        verify(mockPersistence).deleteLogs(any(String.class), any(String.class));

        /* Verify 1 more timer call. */
        verify(mAppCenterHandler, times(2)).postDelayed(any(Runnable.class), eq(BATCH_TIME_INTERVAL));

        /* Verify no more cancel timer. */
        verify(mAppCenterHandler).removeCallbacks(any(Runnable.class));
    }

    @Test
    public void errorLogSuccess() throws Persistence.PersistenceException {
        Persistence mockPersistence = mock(Persistence.class);
        Ingestion mockIngestion = mock(Ingestion.class);
        Channel.GroupListener mockListener = mock(Channel.GroupListener.class);

<<<<<<< HEAD
        when(mockPersistence.getLogs(any(String.class), anyListOf(String.class), anyInt(), any(ArrayList.class))).then(getGetLogsAnswer());
=======
        when(mockPersistence.getLogs(any(String.class), anyInt(), anyListOf(Log.class))).then(getGetLogsAnswer());
>>>>>>> 6b8561cf
        when(mockIngestion.sendAsync(anyString(), any(UUID.class), any(LogContainer.class), any(ServiceCallback.class))).then(getSendAsyncAnswer());

        DefaultChannel channel = new DefaultChannel(mock(Context.class), UUIDUtils.randomUUID().toString(), mockPersistence, mockIngestion, mAppCenterHandler);
        channel.addGroup(TEST_GROUP, 1, BATCH_TIME_INTERVAL, MAX_PARALLEL_BATCHES, null, mockListener);

        /* Enqueuing 2 error logs. */
        channel.enqueue(mock(Log.class), TEST_GROUP);
        channel.enqueue(mock(Log.class), TEST_GROUP);

        /* Verify that 2 items have been persisted. */
        verify(mockPersistence, times(2)).putLog(eq(TEST_GROUP), any(Log.class));

        /* Verify that we have called sendAsync on the ingestion twice as batch size is 1. */
        verify(mockIngestion, times(2)).sendAsync(anyString(), any(UUID.class), any(LogContainer.class), any(ServiceCallback.class));

        /* Verify that we have called deleteLogs on the Persistence. */
        verify(mockPersistence, times(2)).deleteLogs(any(String.class), any(String.class));

        /* Verify that we have called onBeforeSending in the listener. */
        verify(mockListener, times(2)).onBeforeSending(any(Log.class));

        /* Verify that we have called onSuccess in the listener. */
        verify(mockListener, times(2)).onSuccess(any(Log.class));

        /* The counter should be 0 now as we sent data. */
        assertEquals(0, channel.getCounter(TEST_GROUP));

        /* Verify timer. */
        verify(mAppCenterHandler, never()).postDelayed(any(Runnable.class), eq(BATCH_TIME_INTERVAL));
        verify(mAppCenterHandler, never()).removeCallbacks(any(Runnable.class));
    }

    @Test
    public void errorLogRecoverable() throws Persistence.PersistenceException {
        Persistence mockPersistence = mock(Persistence.class);
        Ingestion mockIngestion = mock(Ingestion.class);
        Channel.GroupListener mockListener = mock(Channel.GroupListener.class);

<<<<<<< HEAD
        when(mockPersistence.getLogs(any(String.class), anyListOf(String.class), anyInt(), any(ArrayList.class))).then(getGetLogsAnswer(1));
=======
        when(mockPersistence.getLogs(any(String.class), anyInt(), anyListOf(Log.class))).then(getGetLogsAnswer(1));
>>>>>>> 6b8561cf
        when(mockIngestion.sendAsync(anyString(), any(UUID.class), any(LogContainer.class), any(ServiceCallback.class))).then(getSendAsyncAnswer(new SocketException())).then(getSendAsyncAnswer());

        DefaultChannel channel = new DefaultChannel(mock(Context.class), UUIDUtils.randomUUID().toString(), mockPersistence, mockIngestion, mAppCenterHandler);
        channel.addGroup(TEST_GROUP, 1, BATCH_TIME_INTERVAL, MAX_PARALLEL_BATCHES, null, mockListener);

        /* Enqueuing n errors. */
        int logNumber = 5;
        for (int i = 0; i < logNumber; i++)
            channel.enqueue(mock(Log.class), TEST_GROUP);

        /* Verify that n items have been persisted. */
        verify(mockPersistence, times(logNumber)).putLog(eq(TEST_GROUP), any(Log.class));

        /* Verify that we have called sendAsync on the ingestion once for the first item, but not more than that. */
        verify(mockIngestion).sendAsync(anyString(), any(UUID.class), any(LogContainer.class), any(ServiceCallback.class));

        /* Verify that we have not called deleteLogs on the Persistence. */
        verify(mockPersistence, never()).deleteLogs(any(String.class), any(String.class));

        /* Verify that we have called onBeforeSending in the listener. */
        verify(mockListener).onBeforeSending(any(Log.class));

        /* Verify that we have not called the failure listener. It's a transient exception that will be retried later when the channel is re-enabled. */
        verify(mockListener, never()).onFailure(any(Log.class), any(Exception.class));

        /* Verify that the Channel is disabled. */
        assertFalse(channel.isEnabled());
        verify(mockPersistence).clearPendingLogState();
        verify(mockPersistence, never()).deleteLogs(TEST_GROUP);

        /* Verify timer. */
        verify(mAppCenterHandler, never()).postDelayed(any(Runnable.class), eq(BATCH_TIME_INTERVAL));
        verify(mAppCenterHandler, never()).removeCallbacks(any(Runnable.class));

        channel.setEnabled(true);

        /* Verify that we have called sendAsync on the ingestion n+1 times total: 1 failure before re-enabling, n success after. */
        verify(mockIngestion, times(logNumber + 1)).sendAsync(anyString(), any(UUID.class), any(LogContainer.class), any(ServiceCallback.class));

        /* Verify that we have called deleteLogs on the Persistence n times. */
        verify(mockPersistence, times(logNumber)).deleteLogs(any(String.class), any(String.class));

        /* Verify timer. */
        verify(mAppCenterHandler, never()).postDelayed(any(Runnable.class), eq(BATCH_TIME_INTERVAL));
        verify(mAppCenterHandler, never()).removeCallbacks(any(Runnable.class));
    }

    @Test
    public void errorLogDiscarded() {
        Channel.GroupListener mockListener = mock(Channel.GroupListener.class);
        DefaultChannel channel = new DefaultChannel(mock(Context.class), UUIDUtils.randomUUID().toString(), mock(Persistence.class), mock(Ingestion.class), mAppCenterHandler);
        channel.addGroup(TEST_GROUP, 1, BATCH_TIME_INTERVAL, MAX_PARALLEL_BATCHES, null, mockListener);
        channel.setEnabled(false);
        channel.enqueue(mock(Log.class), TEST_GROUP);
        verify(mockListener).onFailure(any(Log.class), any(CancellationException.class));
    }

    @Test
    public void suspendWithFailureCallback() {
        Ingestion mockIngestion = mock(Ingestion.class);
        Persistence mockPersistence = mock(Persistence.class);
        Channel.GroupListener mockListener = mock(Channel.GroupListener.class);

        when(mockPersistence.countLogs(anyString())).thenReturn(30);
<<<<<<< HEAD
        when(mockPersistence.getLogs(anyString(), anyListOf(String.class), anyInt(), anyList())).thenAnswer(getGetLogsAnswer(10));
=======
        when(mockPersistence.getLogs(anyString(), anyInt(), anyListOf(Log.class))).thenAnswer(getGetLogsAnswer(10));
>>>>>>> 6b8561cf
        when(mockIngestion.sendAsync(anyString(), any(UUID.class), any(LogContainer.class), any(ServiceCallback.class)))
                /* Simulate waiting for response for the first batch. */
                .then(new Answer<Object>() {
                    @Override
                    public Object answer(InvocationOnMock invocation) {
                        return null;
                    }
                })
                /* Simulate waiting for response for the second batch. */
                .then(new Answer<Object>() {
                    @Override
                    public Object answer(InvocationOnMock invocation) {
                        return null;
                    }
                })
                /* Simulate mockIngestion failure for the third batch. */
                .then(getSendAsyncAnswer(new HttpException(404)));

        DefaultChannel channel = new DefaultChannel(mock(Context.class), UUIDUtils.randomUUID().toString(), mockPersistence, mockIngestion, mAppCenterHandler);
        channel.addGroup(TEST_GROUP, 1, BATCH_TIME_INTERVAL, MAX_PARALLEL_BATCHES, null, mockListener);

        /* 30 from countLogs and 10 new logs from getLogs. */
        verify(mockListener, times(40)).onBeforeSending(any(Log.class));
        verify(mockListener, times(40)).onFailure(any(Log.class), any(SocketException.class));
        assertFalse(channel.isEnabled());
    }

    @Test
    public void suspendWithoutFailureCallback() {
        Ingestion mockIngestion = mock(Ingestion.class);
        Persistence mockPersistence = mock(Persistence.class);

        when(mockPersistence.countLogs(anyString())).thenReturn(3);
<<<<<<< HEAD
        when(mockPersistence.getLogs(anyString(), anyListOf(String.class), anyInt(), anyList())).thenAnswer(getGetLogsAnswer(1));
=======
        when(mockPersistence.getLogs(anyString(), anyInt(), anyListOf(Log.class))).thenAnswer(getGetLogsAnswer(1));
>>>>>>> 6b8561cf
        when(mockIngestion.sendAsync(anyString(), any(UUID.class), any(LogContainer.class), any(ServiceCallback.class)))
                /* Simulate waiting for response for the first batch. */
                .then(new Answer<Object>() {
                    @Override
                    public Object answer(InvocationOnMock invocation) {
                        return null;
                    }
                })
                /* Simulate waiting for response for the second batch. */
                .then(new Answer<Object>() {
                    @Override
                    public Object answer(InvocationOnMock invocation) {
                        return null;
                    }
                })
                /* Simulate mockIngestion failure for the third batch. */
                .then(getSendAsyncAnswer(new SocketException()));

        DefaultChannel channel = new DefaultChannel(mock(Context.class), UUIDUtils.randomUUID().toString(), mockPersistence, mockIngestion, mAppCenterHandler);
        channel.addGroup(TEST_GROUP, 1, BATCH_TIME_INTERVAL, MAX_PARALLEL_BATCHES, null, null);

        assertFalse(channel.isEnabled());
    }

    @Test
    public void enqueuePersistenceFailure() throws Persistence.PersistenceException {
        Persistence mockPersistence = mock(Persistence.class);

        /* Simulate Persistence failing. */
        doThrow(new Persistence.PersistenceException("mock", new IOException("mock"))).
                when(mockPersistence).putLog(anyString(), any(Log.class));
        AppCenterIngestion mockIngestion = mock(AppCenterIngestion.class);
        DefaultChannel channel = new DefaultChannel(mock(Context.class), UUIDUtils.randomUUID().toString(), mockPersistence, mockIngestion, mAppCenterHandler);
        channel.addGroup(TEST_GROUP, 50, BATCH_TIME_INTERVAL, MAX_PARALLEL_BATCHES, null, null);

        /* Verify no request is sent if Persistence fails. */
        for (int i = 0; i < 50; i++) {
            channel.enqueue(mock(Log.class), TEST_GROUP);
        }
        verify(mockPersistence, times(50)).putLog(eq(TEST_GROUP), any(Log.class));
        verify(mockIngestion, never()).sendAsync(anyString(), any(UUID.class), any(LogContainer.class), any(ServiceCallback.class));
        assertEquals(0, channel.getCounter(TEST_GROUP));
        verify(mAppCenterHandler, never()).postDelayed(any(Runnable.class), eq(BATCH_TIME_INTERVAL));
        verify(mAppCenterHandler, never()).removeCallbacks(any(Runnable.class));
    }

    @Test
    public void setEnabled() throws IOException {

        /* Send a log. */
        Ingestion ingestion = mock(Ingestion.class);
        doThrow(new IOException()).when(ingestion).close();
        Persistence persistence = mock(Persistence.class);
<<<<<<< HEAD
        when(persistence.getLogs(anyString(), anyListOf(String.class), anyInt(), anyList())).thenAnswer(getGetLogsAnswer(1));
=======
        when(persistence.getLogs(anyString(), anyInt(), anyListOf(Log.class))).thenAnswer(getGetLogsAnswer(1));
>>>>>>> 6b8561cf
        DefaultChannel channel = new DefaultChannel(mock(Context.class), UUIDUtils.randomUUID().toString(), persistence, ingestion, mAppCenterHandler);
        Channel.Listener listener = spy(new AbstractChannelListener());
        channel.addListener(listener);
        channel.addGroup(TEST_GROUP, 50, BATCH_TIME_INTERVAL, MAX_PARALLEL_BATCHES, null, null);
        channel.enqueue(mock(Log.class), TEST_GROUP);
        verify(mAppCenterHandler).postDelayed(any(Runnable.class), eq(BATCH_TIME_INTERVAL));

        /* Disable before timer is triggered. */
        channel.setEnabled(false);
        verify(mAppCenterHandler).removeCallbacks(any(Runnable.class));
        verify(ingestion).close();
        verify(persistence).deleteLogs(TEST_GROUP);
        verify(ingestion, never()).sendAsync(anyString(), any(UUID.class), any(LogContainer.class), any(ServiceCallback.class));
        verify(listener).onGloballyEnabled(false);

        /* Enable and send a new log. */
        AtomicReference<Runnable> runnable = catchPostRunnable();
        channel.setEnabled(true);
        channel.enqueue(mock(Log.class), TEST_GROUP);
        assertNotNull(runnable.get());
        runnable.get().run();
        verify(ingestion).reopen();
        verify(ingestion).sendAsync(anyString(), any(UUID.class), any(LogContainer.class), any(ServiceCallback.class));
        verify(listener).onGloballyEnabled(true);
    }

    @Test
    public void disableBeforeCheckingPendingLogs() {
        Ingestion ingestion = mock(Ingestion.class);
        Persistence persistence = mock(Persistence.class);
        final DefaultChannel channel = new DefaultChannel(mock(Context.class), UUIDUtils.randomUUID().toString(), persistence, ingestion, mAppCenterHandler);
<<<<<<< HEAD
        when(persistence.getLogs(anyString(), anyListOf(String.class), anyInt(), anyList())).thenAnswer(getGetLogsAnswer(1));
=======
        when(persistence.getLogs(anyString(), anyInt(), anyListOf(Log.class))).thenAnswer(getGetLogsAnswer(1));
>>>>>>> 6b8561cf
        when(ingestion.sendAsync(anyString(), any(UUID.class), any(LogContainer.class), any(ServiceCallback.class))).thenAnswer(new Answer<Void>() {
            @Override
            public Void answer(InvocationOnMock invocation) {

                /* Simulate a service disabled in the middle of network transaction. */
                ServiceCallback callback = (ServiceCallback) invocation.getArguments()[3];
                channel.removeGroup(TEST_GROUP);
                callback.onCallSucceeded("");
                return null;
            }
        });
        channel.addGroup(TEST_GROUP, 1, BATCH_TIME_INTERVAL, MAX_PARALLEL_BATCHES, null, null);
        channel.enqueue(mock(Log.class), TEST_GROUP);

        verify(mAppCenterHandler, never()).postDelayed(any(Runnable.class), eq(BATCH_TIME_INTERVAL));
    }

    @Test
    public void pauseResumeGroup() throws Persistence.PersistenceException {
        Persistence mockPersistence = mock(Persistence.class);
        AppCenterIngestion mockIngestion = mock(AppCenterIngestion.class);
        Channel.GroupListener mockListener = mock(Channel.GroupListener.class);

<<<<<<< HEAD
        when(mockPersistence.getLogs(any(String.class), anyListOf(String.class), anyInt(), anyListOf(Log.class))).then(getGetLogsAnswer(50));
=======
        when(mockPersistence.getLogs(any(String.class), anyInt(), anyListOf(Log.class))).then(getGetLogsAnswer(50));
>>>>>>> 6b8561cf
        when(mockIngestion.sendAsync(anyString(), any(UUID.class), any(LogContainer.class), any(ServiceCallback.class))).then(getSendAsyncAnswer());

        DefaultChannel channel = new DefaultChannel(mock(Context.class), UUIDUtils.randomUUID().toString(), mockPersistence, mockIngestion, mAppCenterHandler);
        channel.addGroup(TEST_GROUP, 50, BATCH_TIME_INTERVAL, MAX_PARALLEL_BATCHES, null, mockListener);
        assertFalse(channel.getGroupState(TEST_GROUP).mPaused);

        /* Pause group. */
        channel.pauseGroup(TEST_GROUP, null);
        assertTrue(channel.getGroupState(TEST_GROUP).mPaused);

        /* Enqueue a log. */
        for (int i = 0; i < 50; i++) {
            channel.enqueue(mock(Log.class), TEST_GROUP);
        }
        verify(mAppCenterHandler, never()).postDelayed(any(Runnable.class), eq(BATCH_TIME_INTERVAL));

        /* 50 logs are persisted but never being sent to Ingestion. */
        assertEquals(50, channel.getCounter(TEST_GROUP));
        verify(mockPersistence, times(50)).putLog(eq(TEST_GROUP), any(Log.class));
        verify(mockIngestion, never()).sendAsync(anyString(), any(UUID.class), any(LogContainer.class), any(ServiceCallback.class));
        verify(mockPersistence, never()).deleteLogs(any(String.class), any(String.class));
        verify(mockListener, never()).onBeforeSending(any(Log.class));
        verify(mockListener, never()).onSuccess(any(Log.class));

        /* The counter should still be 50 now as we did NOT send data. */
        assertEquals(50, channel.getCounter(TEST_GROUP));

        /* Resume group. */
        channel.resumeGroup(TEST_GROUP, null);
        assertFalse(channel.getGroupState(TEST_GROUP).mPaused);

        /* Verify channel starts sending logs. */
        verify(mAppCenterHandler, never()).postDelayed(any(Runnable.class), eq(BATCH_TIME_INTERVAL));
        verify(mockIngestion).sendAsync(anyString(), any(UUID.class), any(LogContainer.class), any(ServiceCallback.class));
        verify(mockPersistence).deleteLogs(any(String.class), any(String.class));
        verify(mockListener, times(50)).onBeforeSending(any(Log.class));
        verify(mockListener, times(50)).onSuccess(any(Log.class));

        /* The counter should be 0 now as we sent data. */
        assertEquals(0, channel.getCounter(TEST_GROUP));
    }

    @Test
    public void pauseGroupTwice() {
        DefaultChannel channel = spy(new DefaultChannel(mock(Context.class), UUIDUtils.randomUUID().toString(), mock(Persistence.class), mock(AppCenterIngestion.class), mAppCenterHandler));
        channel.addGroup(TEST_GROUP, 50, BATCH_TIME_INTERVAL, MAX_PARALLEL_BATCHES, null, mock(Channel.GroupListener.class));
        assertFalse(channel.getGroupState(TEST_GROUP).mPaused);

        /* Pause group twice. */
        channel.pauseGroup(TEST_GROUP, null);
        assertTrue(channel.getGroupState(TEST_GROUP).mPaused);
        channel.pauseGroup(TEST_GROUP, null);
        assertTrue(channel.getGroupState(TEST_GROUP).mPaused);

        /* Verify the group is paused only once. */
        verify(channel).cancelTimer(any(DefaultChannel.GroupState.class));
    }

    @Test
    public void resumeGroupWhileNotPaused() {
        DefaultChannel channel = spy(new DefaultChannel(mock(Context.class), UUIDUtils.randomUUID().toString(), mock(Persistence.class), mock(AppCenterIngestion.class), mAppCenterHandler));
        channel.addGroup(TEST_GROUP, 50, BATCH_TIME_INTERVAL, MAX_PARALLEL_BATCHES, null, mock(Channel.GroupListener.class));
        verify(channel).checkPendingLogs(eq(TEST_GROUP));
        assertFalse(channel.getGroupState(TEST_GROUP).mPaused);

        /* Resume group. */
        channel.resumeGroup(TEST_GROUP, null);
        assertFalse(channel.getGroupState(TEST_GROUP).mPaused);

        /* Verify resumeGroup doesn't resume the group while un-paused.  */
        verify(channel).checkPendingLogs(eq(TEST_GROUP));
    }

    @Test
    public void pauseGroupWhileDisabled() {
        DefaultChannel channel = spy(new DefaultChannel(mock(Context.class), UUIDUtils.randomUUID().toString(), mock(Persistence.class), mock(AppCenterIngestion.class), mAppCenterHandler));

        /* Pause group twice. */
        channel.pauseGroup(TEST_GROUP, null);

        /* Verify the group is NOT paused. */
        verify(channel, never()).cancelTimer(any(DefaultChannel.GroupState.class));
    }

    @Test
    public void resumeGroupWhileDisabled() {
        DefaultChannel channel = spy(new DefaultChannel(mock(Context.class), UUIDUtils.randomUUID().toString(), mock(Persistence.class), mock(AppCenterIngestion.class), mAppCenterHandler));

        /* Resume group. */
        channel.resumeGroup(TEST_GROUP, null);

        /* Verify the group is NOT resumed.  */
        verify(channel, never()).checkPendingLogs(eq(TEST_GROUP));
    }

    @Test
    public void initialLogs() throws IOException {
        AtomicReference<Runnable> runnable = catchPostRunnable();
        Ingestion ingestion = mock(Ingestion.class);
        doThrow(new IOException()).when(ingestion).close();
        Persistence persistence = mock(Persistence.class);
        when(persistence.countLogs(anyString())).thenReturn(3);
<<<<<<< HEAD
        when(persistence.getLogs(anyString(), anyListOf(String.class), anyInt(), anyList())).thenAnswer(getGetLogsAnswer(3));
=======
        when(persistence.getLogs(anyString(), anyInt(), anyListOf(Log.class))).thenAnswer(getGetLogsAnswer(3));
>>>>>>> 6b8561cf
        DefaultChannel channel = new DefaultChannel(mock(Context.class), UUIDUtils.randomUUID().toString(), persistence, ingestion, mAppCenterHandler);
        channel.addGroup(TEST_GROUP, 50, BATCH_TIME_INTERVAL, MAX_PARALLEL_BATCHES, null, null);
        verify(ingestion, never()).sendAsync(anyString(), any(UUID.class), any(LogContainer.class), any(ServiceCallback.class));
        assertEquals(3, channel.getCounter(TEST_GROUP));
        assertNotNull(runnable.get());
        runnable.get().run();
        verify(ingestion).sendAsync(anyString(), any(UUID.class), any(LogContainer.class), any(ServiceCallback.class));
        verify(mAppCenterHandler).postDelayed(any(Runnable.class), eq(BATCH_TIME_INTERVAL));
        verify(mAppCenterHandler, never()).removeCallbacks(any(Runnable.class));
    }

    @Test
    public void initialLogsMoreThan1Batch() throws IOException {
        AtomicReference<Runnable> runnable = catchPostRunnable();
        Ingestion ingestion = mock(Ingestion.class);
        doThrow(new IOException()).when(ingestion).close();
        Persistence persistence = mock(Persistence.class);
        when(persistence.countLogs(anyString())).thenReturn(103);
<<<<<<< HEAD
        when(persistence.getLogs(anyString(), anyListOf(String.class), anyInt(), anyList())).thenAnswer(getGetLogsAnswer(50)).thenAnswer(getGetLogsAnswer(50)).thenAnswer(getGetLogsAnswer(3));
=======
        when(persistence.getLogs(anyString(), anyInt(), anyListOf(Log.class))).thenAnswer(getGetLogsAnswer(50)).thenAnswer(getGetLogsAnswer(50)).thenAnswer(getGetLogsAnswer(3));
>>>>>>> 6b8561cf
        DefaultChannel channel = new DefaultChannel(mock(Context.class), UUIDUtils.randomUUID().toString(), persistence, ingestion, mAppCenterHandler);
        channel.addGroup(TEST_GROUP, 50, BATCH_TIME_INTERVAL, MAX_PARALLEL_BATCHES, null, null);
        verify(ingestion, times(2)).sendAsync(anyString(), any(UUID.class), any(LogContainer.class), any(ServiceCallback.class));
        assertEquals(3, channel.getCounter(TEST_GROUP));
        assertNotNull(runnable.get());
        runnable.get().run();
        verify(ingestion, times(3)).sendAsync(anyString(), any(UUID.class), any(LogContainer.class), any(ServiceCallback.class));
        verify(mAppCenterHandler).postDelayed(any(Runnable.class), eq(BATCH_TIME_INTERVAL));
        verify(mAppCenterHandler, never()).removeCallbacks(any(Runnable.class));
    }

    @Test
    public void initialLogsThenDisable() throws IOException {
        AtomicReference<Runnable> runnable = catchPostRunnable();
        Ingestion ingestion = mock(Ingestion.class);
        doThrow(new IOException()).when(ingestion).close();
        Persistence persistence = mock(Persistence.class);
        when(persistence.countLogs(anyString())).thenReturn(3);
<<<<<<< HEAD
        when(persistence.getLogs(anyString(), anyListOf(String.class), anyInt(), anyList())).thenAnswer(getGetLogsAnswer(3));
=======
        when(persistence.getLogs(anyString(), anyInt(), anyListOf(Log.class))).thenAnswer(getGetLogsAnswer(3));
>>>>>>> 6b8561cf
        DefaultChannel channel = new DefaultChannel(mock(Context.class), UUIDUtils.randomUUID().toString(), persistence, ingestion, mAppCenterHandler);
        channel.addGroup(TEST_GROUP, 50, BATCH_TIME_INTERVAL, MAX_PARALLEL_BATCHES, null, null);
        assertEquals(3, channel.getCounter(TEST_GROUP));
        verify(mAppCenterHandler).postDelayed(any(Runnable.class), eq(BATCH_TIME_INTERVAL));
        channel.setEnabled(false);
        verify(mAppCenterHandler).removeCallbacks(any(Runnable.class));
        verify(ingestion).close();
        verify(persistence).deleteLogs(TEST_GROUP);
        assertNotNull(runnable.get());
        runnable.get().run();
        verify(ingestion, never()).sendAsync(anyString(), any(UUID.class), any(LogContainer.class), any(ServiceCallback.class));
    }

    @Test
    public void packageManagerIsBroken() throws Persistence.PersistenceException, DeviceInfoHelper.DeviceInfoException {

        /* Setup mocking to make device properties generation fail. */
        when(DeviceInfoHelper.getDeviceInfo(any(Context.class))).thenThrow(new DeviceInfoHelper.DeviceInfoException("mock", new PackageManager.NameNotFoundException()));
        Persistence persistence = mock(Persistence.class);

        @SuppressWarnings("ConstantConditions")
        DefaultChannel channel = new DefaultChannel(mock(Context.class), null, persistence, mock(AppCenterIngestion.class), mAppCenterHandler);
        channel.addGroup(TEST_GROUP, 50, BATCH_TIME_INTERVAL, MAX_PARALLEL_BATCHES, null, null);
        Channel.Listener listener = mock(Channel.Listener.class);
        channel.addListener(listener);

        /* Enqueue a log: listener is called before but then attaching device properties fails before saving the log. */
        Log log = mock(Log.class);
        channel.enqueue(log, TEST_GROUP);
        verify(listener).onPreparingLog(log, TEST_GROUP);
        verify(listener, never()).shouldFilter(log);
        verify(persistence, never()).putLog(TEST_GROUP, log);
    }

    @Test
    public void somehowDatabaseEmptiedAfterTimer() throws IOException {

        /* Cover the if (batchId != null) test though it could happen only if the database content disappear after the timer... */
        AtomicReference<Runnable> runnable = catchPostRunnable();
        Ingestion ingestion = mock(Ingestion.class);
        doThrow(new IOException()).when(ingestion).close();
        Persistence persistence = mock(Persistence.class);
        when(persistence.countLogs(anyString())).thenReturn(2);
        DefaultChannel channel = new DefaultChannel(mock(Context.class), UUIDUtils.randomUUID().toString(), persistence, ingestion, mAppCenterHandler);
        channel.addGroup(TEST_GROUP, 50, BATCH_TIME_INTERVAL, MAX_PARALLEL_BATCHES, null, null);
        verify(ingestion, never()).sendAsync(anyString(), any(UUID.class), any(LogContainer.class), any(ServiceCallback.class));
        assertEquals(2, channel.getCounter(TEST_GROUP));
        assertNotNull(runnable.get());
        runnable.get().run();
        verify(ingestion, never()).sendAsync(anyString(), any(UUID.class), any(LogContainer.class), any(ServiceCallback.class));
        verify(mAppCenterHandler).postDelayed(any(Runnable.class), eq(BATCH_TIME_INTERVAL));
        verify(mAppCenterHandler, never()).removeCallbacks(any(Runnable.class));
    }

    @Test
    public void invokeCallbacksAfterSuspendFatal() {
        Persistence mockPersistence = mock(Persistence.class);
        AppCenterIngestion mockIngestion = mock(AppCenterIngestion.class);
        Channel.GroupListener mockListener = mock(Channel.GroupListener.class);

<<<<<<< HEAD
        when(mockPersistence.getLogs(eq(TEST_GROUP), anyListOf(String.class), anyInt(), any(ArrayList.class)))
=======
        when(mockPersistence.getLogs(eq(TEST_GROUP), anyInt(), anyListOf(Log.class)))
>>>>>>> 6b8561cf
                .then(getGetLogsAnswer(1))
                /* Logs from here will be used TEST_GROUP to clear pending states. */
                .then(getGetLogsAnswer(DefaultChannel.CLEAR_BATCH_SIZE))
                .then(getGetLogsAnswer(DefaultChannel.CLEAR_BATCH_SIZE - 1))
                /* Logs from here will be used another group to skip callbacks. */
                .then(getGetLogsAnswer(DefaultChannel.CLEAR_BATCH_SIZE));
        when(mockIngestion.sendAsync(anyString(), any(UUID.class), any(LogContainer.class), any(ServiceCallback.class))).then(getSendAsyncAnswer(new HttpException(403)));

        DefaultChannel channel = new DefaultChannel(mock(Context.class), UUIDUtils.randomUUID().toString(), mockPersistence, mockIngestion, mAppCenterHandler);
        channel.addGroup(TEST_GROUP, 1, BATCH_TIME_INTERVAL, MAX_PARALLEL_BATCHES, null, mockListener);
        channel.addGroup(TEST_GROUP + "2", 1, BATCH_TIME_INTERVAL, MAX_PARALLEL_BATCHES, null, null);

        /* Enqueuing 1 event. */
        channel.enqueue(mock(Log.class), TEST_GROUP);

        /* Verify callbacks invoked (1 + DefaultChannel.CLEAR_BATCH_SIZE + DefaultChannel.CLEAR_BATCH_SIZE - 1) times. */
        verify(mockListener, times(DefaultChannel.CLEAR_BATCH_SIZE * 2)).onBeforeSending(any(Log.class));
        verify(mockListener, times(DefaultChannel.CLEAR_BATCH_SIZE * 2)).onFailure(any(Log.class), any(Exception.class));

        /* Verify logs were deleted. */
        verify(mockPersistence).deleteLogs(TEST_GROUP);
    }

    @Test
    public void invokeCallbacksAfterSuspendFatalNoListener() {
        Persistence mockPersistence = mock(Persistence.class);
        AppCenterIngestion mockIngestion = mock(AppCenterIngestion.class);
        Channel.GroupListener mockListener = mock(Channel.GroupListener.class);

        /* Simulate a lot of logs already in database. */
<<<<<<< HEAD
        when(mockPersistence.getLogs(eq(TEST_GROUP), anyListOf(String.class), anyInt(), any(ArrayList.class)))
=======
        when(mockPersistence.getLogs(eq(TEST_GROUP), anyInt(), anyListOf(Log.class)))
>>>>>>> 6b8561cf
                .then(getGetLogsAnswer(1))
                .then(getGetLogsAnswer(1))
                .then(getGetLogsAnswer(DefaultChannel.CLEAR_BATCH_SIZE));

        /* Make first call hang, and the second call return a fatal error. */
        when(mockIngestion.sendAsync(anyString(), any(UUID.class), any(LogContainer.class), any(ServiceCallback.class))).thenReturn(null).then(getSendAsyncAnswer(new HttpException(403)));

        DefaultChannel channel = new DefaultChannel(mock(Context.class), UUIDUtils.randomUUID().toString(), mockPersistence, mockIngestion, mAppCenterHandler);
        channel.addGroup(TEST_GROUP, 1, 1, MAX_PARALLEL_BATCHES, null, null);
        channel.addGroup(TEST_GROUP + "2", 1, BATCH_TIME_INTERVAL, MAX_PARALLEL_BATCHES, null, mockListener);

        /* Enqueuing 2 events. */
        channel.enqueue(mock(Log.class), TEST_GROUP);
        channel.enqueue(mock(Log.class), TEST_GROUP);

        /* Verify callbacks not invoked. */
        verify(mockListener, never()).onBeforeSending(any(Log.class));
        verify(mockListener, never()).onFailure(any(Log.class), any(Exception.class));

        /* Verify logs were deleted. */
        verify(mockPersistence).deleteLogs(TEST_GROUP);
    }

    @Test
    public void invokeCallbacksAfterSuspendRecoverable() {
        Persistence mockPersistence = mock(Persistence.class);
        AppCenterIngestion mockIngestion = mock(AppCenterIngestion.class);
        Channel.GroupListener mockListener = mock(Channel.GroupListener.class);

<<<<<<< HEAD
        when(mockPersistence.getLogs(eq(TEST_GROUP), anyListOf(String.class), anyInt(), any(ArrayList.class)))
=======
        when(mockPersistence.getLogs(eq(TEST_GROUP), anyInt(), anyListOf(Log.class)))
>>>>>>> 6b8561cf
                .then(getGetLogsAnswer(1));
        when(mockIngestion.sendAsync(anyString(), any(UUID.class), any(LogContainer.class), any(ServiceCallback.class))).then(getSendAsyncAnswer(new HttpException(503)));

        DefaultChannel channel = new DefaultChannel(mock(Context.class), UUIDUtils.randomUUID().toString(), mockPersistence, mockIngestion, mAppCenterHandler);
        channel.addGroup(TEST_GROUP, 1, BATCH_TIME_INTERVAL, MAX_PARALLEL_BATCHES, null, mockListener);
        channel.addGroup(TEST_GROUP + "2", 1, BATCH_TIME_INTERVAL, MAX_PARALLEL_BATCHES, null, null);

        /* Enqueuing 1 event. */
        channel.enqueue(mock(Log.class), TEST_GROUP);

        /* Verify callbacks invoked only for the first log. */
        verify(mockListener).onBeforeSending(any(Log.class));

        /* Verify no failure forwarded. */
        verify(mockListener, never()).onFailure(any(Log.class), any(Exception.class));

        /* Verify no log was deleted. */
        verify(mockPersistence, never()).deleteLogs(TEST_GROUP);

        /* But that we cleared batch state. */
        verify(mockPersistence).clearPendingLogState();
    }
}<|MERGE_RESOLUTION|>--- conflicted
+++ resolved
@@ -35,10 +35,6 @@
 import static org.junit.Assert.assertTrue;
 import static org.mockito.Matchers.any;
 import static org.mockito.Matchers.anyInt;
-<<<<<<< HEAD
-import static org.mockito.Matchers.anyList;
-=======
->>>>>>> 6b8561cf
 import static org.mockito.Matchers.anyListOf;
 import static org.mockito.Matchers.anyString;
 import static org.mockito.Matchers.eq;
@@ -75,11 +71,7 @@
         AppCenterIngestion mockIngestion = mock(AppCenterIngestion.class);
         Channel.GroupListener mockListener = mock(Channel.GroupListener.class);
 
-<<<<<<< HEAD
-        when(mockPersistence.getLogs(any(String.class), anyListOf(String.class), anyInt(), any(ArrayList.class))).then(getGetLogsAnswer(50)).then(getGetLogsAnswer(1)).then(getGetLogsAnswer(2));
-=======
-        when(mockPersistence.getLogs(any(String.class), anyInt(), anyListOf(Log.class))).then(getGetLogsAnswer(50)).then(getGetLogsAnswer(1)).then(getGetLogsAnswer(2));
->>>>>>> 6b8561cf
+        when(mockPersistence.getLogs(any(String.class), anyListOf(String.class), anyInt(), anyListOf(Log.class))).then(getGetLogsAnswer(50)).then(getGetLogsAnswer(1)).then(getGetLogsAnswer(2));
 
         when(mockIngestion.sendAsync(anyString(), any(UUID.class), any(LogContainer.class), any(ServiceCallback.class))).then(getSendAsyncAnswer());
 
@@ -214,11 +206,7 @@
         AppCenterIngestion mockIngestion = mock(AppCenterIngestion.class);
 
         /* We make second request return less logs than expected to make sure counter is reset properly. */
-<<<<<<< HEAD
-        when(mockPersistence.getLogs(any(String.class), anyListOf(String.class), anyInt(), any(ArrayList.class))).then(getGetLogsAnswer()).then(getGetLogsAnswer(49)).then(getGetLogsAnswer());
-=======
-        when(mockPersistence.getLogs(any(String.class), anyInt(), anyListOf(Log.class))).then(getGetLogsAnswer()).then(getGetLogsAnswer(49)).then(getGetLogsAnswer());
->>>>>>> 6b8561cf
+        when(mockPersistence.getLogs(any(String.class), anyListOf(String.class), anyInt(), anyListOf(Log.class))).then(getGetLogsAnswer()).then(getGetLogsAnswer(49)).then(getGetLogsAnswer());
 
         final List<ServiceCallback> callbacks = new ArrayList<>();
         when(mockIngestion.sendAsync(anyString(), any(UUID.class), any(LogContainer.class), any(ServiceCallback.class))).then(new Answer<Object>() {
@@ -269,11 +257,7 @@
         AppCenterIngestion mockIngestion = mock(AppCenterIngestion.class);
 
         when(mockPersistence.countLogs(any(String.class))).thenReturn(100);
-<<<<<<< HEAD
-        when(mockPersistence.getLogs(any(String.class), anyListOf(String.class), anyInt(), any(ArrayList.class))).then(getGetLogsAnswer());
-=======
-        when(mockPersistence.getLogs(any(String.class), anyInt(), anyListOf(Log.class))).then(getGetLogsAnswer());
->>>>>>> 6b8561cf
+        when(mockPersistence.getLogs(any(String.class), anyListOf(String.class), anyInt(), anyListOf(Log.class))).then(getGetLogsAnswer());
 
         final List<ServiceCallback> callbacks = new ArrayList<>();
         when(mockIngestion.sendAsync(anyString(), any(UUID.class), any(LogContainer.class), any(ServiceCallback.class))).then(new Answer<Object>() {
@@ -326,11 +310,7 @@
         AppCenterIngestion mockIngestion = mock(AppCenterIngestion.class);
         Channel.GroupListener mockListener = mock(Channel.GroupListener.class);
 
-<<<<<<< HEAD
-        when(mockPersistence.getLogs(any(String.class), anyListOf(String.class), anyInt(), any(ArrayList.class)))
-=======
-        when(mockPersistence.getLogs(any(String.class), anyInt(), anyListOf(Log.class)))
->>>>>>> 6b8561cf
+        when(mockPersistence.getLogs(any(String.class), anyListOf(String.class), anyInt(), anyListOf(Log.class)))
                 .then(getGetLogsAnswer(50))
                 .then(getGetLogsAnswer(50))
                 .then(getGetLogsAnswer(20));
@@ -407,11 +387,7 @@
         Persistence mockPersistence = mock(Persistence.class);
         AppCenterIngestion mockIngestion = mock(AppCenterIngestion.class);
 
-<<<<<<< HEAD
-        when(mockPersistence.getLogs(any(String.class), anyListOf(String.class), anyInt(), any(ArrayList.class)))
-=======
-        when(mockPersistence.getLogs(any(String.class), anyInt(), anyListOf(Log.class)))
->>>>>>> 6b8561cf
+        when(mockPersistence.getLogs(any(String.class), anyListOf(String.class), anyInt(), anyListOf(Log.class)))
                 .then(getGetLogsAnswer(50))
                 /* Second 50 logs will be used for clearing pending states. */
                 .then(getGetLogsAnswer(50))
@@ -493,11 +469,7 @@
         Ingestion mockIngestion = mock(Ingestion.class);
         Channel.GroupListener mockListener = mock(Channel.GroupListener.class);
 
-<<<<<<< HEAD
-        when(mockPersistence.getLogs(any(String.class), anyListOf(String.class), anyInt(), any(ArrayList.class))).then(getGetLogsAnswer());
-=======
-        when(mockPersistence.getLogs(any(String.class), anyInt(), anyListOf(Log.class))).then(getGetLogsAnswer());
->>>>>>> 6b8561cf
+        when(mockPersistence.getLogs(any(String.class), anyListOf(String.class), anyInt(), anyListOf(Log.class))).then(getGetLogsAnswer());
         when(mockIngestion.sendAsync(anyString(), any(UUID.class), any(LogContainer.class), any(ServiceCallback.class))).then(getSendAsyncAnswer());
 
         DefaultChannel channel = new DefaultChannel(mock(Context.class), UUIDUtils.randomUUID().toString(), mockPersistence, mockIngestion, mAppCenterHandler);
@@ -536,11 +508,7 @@
         Ingestion mockIngestion = mock(Ingestion.class);
         Channel.GroupListener mockListener = mock(Channel.GroupListener.class);
 
-<<<<<<< HEAD
-        when(mockPersistence.getLogs(any(String.class), anyListOf(String.class), anyInt(), any(ArrayList.class))).then(getGetLogsAnswer(1));
-=======
-        when(mockPersistence.getLogs(any(String.class), anyInt(), anyListOf(Log.class))).then(getGetLogsAnswer(1));
->>>>>>> 6b8561cf
+        when(mockPersistence.getLogs(any(String.class), anyListOf(String.class), anyInt(), anyListOf(Log.class))).then(getGetLogsAnswer(1));
         when(mockIngestion.sendAsync(anyString(), any(UUID.class), any(LogContainer.class), any(ServiceCallback.class))).then(getSendAsyncAnswer(new SocketException())).then(getSendAsyncAnswer());
 
         DefaultChannel channel = new DefaultChannel(mock(Context.class), UUIDUtils.randomUUID().toString(), mockPersistence, mockIngestion, mAppCenterHandler);
@@ -605,11 +573,7 @@
         Channel.GroupListener mockListener = mock(Channel.GroupListener.class);
 
         when(mockPersistence.countLogs(anyString())).thenReturn(30);
-<<<<<<< HEAD
-        when(mockPersistence.getLogs(anyString(), anyListOf(String.class), anyInt(), anyList())).thenAnswer(getGetLogsAnswer(10));
-=======
-        when(mockPersistence.getLogs(anyString(), anyInt(), anyListOf(Log.class))).thenAnswer(getGetLogsAnswer(10));
->>>>>>> 6b8561cf
+        when(mockPersistence.getLogs(anyString(), anyListOf(String.class), anyInt(), anyListOf(Log.class))).thenAnswer(getGetLogsAnswer(10));
         when(mockIngestion.sendAsync(anyString(), any(UUID.class), any(LogContainer.class), any(ServiceCallback.class)))
                 /* Simulate waiting for response for the first batch. */
                 .then(new Answer<Object>() {
@@ -643,11 +607,7 @@
         Persistence mockPersistence = mock(Persistence.class);
 
         when(mockPersistence.countLogs(anyString())).thenReturn(3);
-<<<<<<< HEAD
-        when(mockPersistence.getLogs(anyString(), anyListOf(String.class), anyInt(), anyList())).thenAnswer(getGetLogsAnswer(1));
-=======
-        when(mockPersistence.getLogs(anyString(), anyInt(), anyListOf(Log.class))).thenAnswer(getGetLogsAnswer(1));
->>>>>>> 6b8561cf
+        when(mockPersistence.getLogs(anyString(), anyListOf(String.class), anyInt(), anyListOf(Log.class))).thenAnswer(getGetLogsAnswer(1));
         when(mockIngestion.sendAsync(anyString(), any(UUID.class), any(LogContainer.class), any(ServiceCallback.class)))
                 /* Simulate waiting for response for the first batch. */
                 .then(new Answer<Object>() {
@@ -701,11 +661,7 @@
         Ingestion ingestion = mock(Ingestion.class);
         doThrow(new IOException()).when(ingestion).close();
         Persistence persistence = mock(Persistence.class);
-<<<<<<< HEAD
-        when(persistence.getLogs(anyString(), anyListOf(String.class), anyInt(), anyList())).thenAnswer(getGetLogsAnswer(1));
-=======
-        when(persistence.getLogs(anyString(), anyInt(), anyListOf(Log.class))).thenAnswer(getGetLogsAnswer(1));
->>>>>>> 6b8561cf
+        when(persistence.getLogs(anyString(), anyListOf(String.class), anyInt(), anyListOf(Log.class))).thenAnswer(getGetLogsAnswer(1));
         DefaultChannel channel = new DefaultChannel(mock(Context.class), UUIDUtils.randomUUID().toString(), persistence, ingestion, mAppCenterHandler);
         Channel.Listener listener = spy(new AbstractChannelListener());
         channel.addListener(listener);
@@ -737,11 +693,7 @@
         Ingestion ingestion = mock(Ingestion.class);
         Persistence persistence = mock(Persistence.class);
         final DefaultChannel channel = new DefaultChannel(mock(Context.class), UUIDUtils.randomUUID().toString(), persistence, ingestion, mAppCenterHandler);
-<<<<<<< HEAD
-        when(persistence.getLogs(anyString(), anyListOf(String.class), anyInt(), anyList())).thenAnswer(getGetLogsAnswer(1));
-=======
-        when(persistence.getLogs(anyString(), anyInt(), anyListOf(Log.class))).thenAnswer(getGetLogsAnswer(1));
->>>>>>> 6b8561cf
+        when(persistence.getLogs(anyString(), anyListOf(String.class), anyInt(), anyListOf(Log.class))).thenAnswer(getGetLogsAnswer(1));
         when(ingestion.sendAsync(anyString(), any(UUID.class), any(LogContainer.class), any(ServiceCallback.class))).thenAnswer(new Answer<Void>() {
             @Override
             public Void answer(InvocationOnMock invocation) {
@@ -765,11 +717,7 @@
         AppCenterIngestion mockIngestion = mock(AppCenterIngestion.class);
         Channel.GroupListener mockListener = mock(Channel.GroupListener.class);
 
-<<<<<<< HEAD
         when(mockPersistence.getLogs(any(String.class), anyListOf(String.class), anyInt(), anyListOf(Log.class))).then(getGetLogsAnswer(50));
-=======
-        when(mockPersistence.getLogs(any(String.class), anyInt(), anyListOf(Log.class))).then(getGetLogsAnswer(50));
->>>>>>> 6b8561cf
         when(mockIngestion.sendAsync(anyString(), any(UUID.class), any(LogContainer.class), any(ServiceCallback.class))).then(getSendAsyncAnswer());
 
         DefaultChannel channel = new DefaultChannel(mock(Context.class), UUIDUtils.randomUUID().toString(), mockPersistence, mockIngestion, mAppCenterHandler);
@@ -872,11 +820,7 @@
         doThrow(new IOException()).when(ingestion).close();
         Persistence persistence = mock(Persistence.class);
         when(persistence.countLogs(anyString())).thenReturn(3);
-<<<<<<< HEAD
-        when(persistence.getLogs(anyString(), anyListOf(String.class), anyInt(), anyList())).thenAnswer(getGetLogsAnswer(3));
-=======
-        when(persistence.getLogs(anyString(), anyInt(), anyListOf(Log.class))).thenAnswer(getGetLogsAnswer(3));
->>>>>>> 6b8561cf
+        when(persistence.getLogs(anyString(), anyListOf(String.class), anyInt(), anyListOf(Log.class))).thenAnswer(getGetLogsAnswer(3));
         DefaultChannel channel = new DefaultChannel(mock(Context.class), UUIDUtils.randomUUID().toString(), persistence, ingestion, mAppCenterHandler);
         channel.addGroup(TEST_GROUP, 50, BATCH_TIME_INTERVAL, MAX_PARALLEL_BATCHES, null, null);
         verify(ingestion, never()).sendAsync(anyString(), any(UUID.class), any(LogContainer.class), any(ServiceCallback.class));
@@ -895,11 +839,7 @@
         doThrow(new IOException()).when(ingestion).close();
         Persistence persistence = mock(Persistence.class);
         when(persistence.countLogs(anyString())).thenReturn(103);
-<<<<<<< HEAD
-        when(persistence.getLogs(anyString(), anyListOf(String.class), anyInt(), anyList())).thenAnswer(getGetLogsAnswer(50)).thenAnswer(getGetLogsAnswer(50)).thenAnswer(getGetLogsAnswer(3));
-=======
-        when(persistence.getLogs(anyString(), anyInt(), anyListOf(Log.class))).thenAnswer(getGetLogsAnswer(50)).thenAnswer(getGetLogsAnswer(50)).thenAnswer(getGetLogsAnswer(3));
->>>>>>> 6b8561cf
+        when(persistence.getLogs(anyString(), anyListOf(String.class), anyInt(), anyListOf(Log.class))).thenAnswer(getGetLogsAnswer(50)).thenAnswer(getGetLogsAnswer(50)).thenAnswer(getGetLogsAnswer(3));
         DefaultChannel channel = new DefaultChannel(mock(Context.class), UUIDUtils.randomUUID().toString(), persistence, ingestion, mAppCenterHandler);
         channel.addGroup(TEST_GROUP, 50, BATCH_TIME_INTERVAL, MAX_PARALLEL_BATCHES, null, null);
         verify(ingestion, times(2)).sendAsync(anyString(), any(UUID.class), any(LogContainer.class), any(ServiceCallback.class));
@@ -918,11 +858,7 @@
         doThrow(new IOException()).when(ingestion).close();
         Persistence persistence = mock(Persistence.class);
         when(persistence.countLogs(anyString())).thenReturn(3);
-<<<<<<< HEAD
-        when(persistence.getLogs(anyString(), anyListOf(String.class), anyInt(), anyList())).thenAnswer(getGetLogsAnswer(3));
-=======
-        when(persistence.getLogs(anyString(), anyInt(), anyListOf(Log.class))).thenAnswer(getGetLogsAnswer(3));
->>>>>>> 6b8561cf
+        when(persistence.getLogs(anyString(), anyListOf(String.class), anyInt(), anyListOf(Log.class))).thenAnswer(getGetLogsAnswer(3));
         DefaultChannel channel = new DefaultChannel(mock(Context.class), UUIDUtils.randomUUID().toString(), persistence, ingestion, mAppCenterHandler);
         channel.addGroup(TEST_GROUP, 50, BATCH_TIME_INTERVAL, MAX_PARALLEL_BATCHES, null, null);
         assertEquals(3, channel.getCounter(TEST_GROUP));
@@ -983,11 +919,7 @@
         AppCenterIngestion mockIngestion = mock(AppCenterIngestion.class);
         Channel.GroupListener mockListener = mock(Channel.GroupListener.class);
 
-<<<<<<< HEAD
-        when(mockPersistence.getLogs(eq(TEST_GROUP), anyListOf(String.class), anyInt(), any(ArrayList.class)))
-=======
-        when(mockPersistence.getLogs(eq(TEST_GROUP), anyInt(), anyListOf(Log.class)))
->>>>>>> 6b8561cf
+        when(mockPersistence.getLogs(eq(TEST_GROUP), anyListOf(String.class), anyInt(), anyListOf(Log.class)))
                 .then(getGetLogsAnswer(1))
                 /* Logs from here will be used TEST_GROUP to clear pending states. */
                 .then(getGetLogsAnswer(DefaultChannel.CLEAR_BATCH_SIZE))
@@ -1018,11 +950,7 @@
         Channel.GroupListener mockListener = mock(Channel.GroupListener.class);
 
         /* Simulate a lot of logs already in database. */
-<<<<<<< HEAD
-        when(mockPersistence.getLogs(eq(TEST_GROUP), anyListOf(String.class), anyInt(), any(ArrayList.class)))
-=======
-        when(mockPersistence.getLogs(eq(TEST_GROUP), anyInt(), anyListOf(Log.class)))
->>>>>>> 6b8561cf
+        when(mockPersistence.getLogs(eq(TEST_GROUP), anyListOf(String.class), anyInt(), anyListOf(Log.class)))
                 .then(getGetLogsAnswer(1))
                 .then(getGetLogsAnswer(1))
                 .then(getGetLogsAnswer(DefaultChannel.CLEAR_BATCH_SIZE));
@@ -1052,11 +980,7 @@
         AppCenterIngestion mockIngestion = mock(AppCenterIngestion.class);
         Channel.GroupListener mockListener = mock(Channel.GroupListener.class);
 
-<<<<<<< HEAD
-        when(mockPersistence.getLogs(eq(TEST_GROUP), anyListOf(String.class), anyInt(), any(ArrayList.class)))
-=======
-        when(mockPersistence.getLogs(eq(TEST_GROUP), anyInt(), anyListOf(Log.class)))
->>>>>>> 6b8561cf
+        when(mockPersistence.getLogs(eq(TEST_GROUP), anyListOf(String.class), anyInt(), anyListOf(Log.class)))
                 .then(getGetLogsAnswer(1));
         when(mockIngestion.sendAsync(anyString(), any(UUID.class), any(LogContainer.class), any(ServiceCallback.class))).then(getSendAsyncAnswer(new HttpException(503)));
 
