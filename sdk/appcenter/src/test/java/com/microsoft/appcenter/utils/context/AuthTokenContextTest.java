/*
 * Copyright (c) Microsoft Corporation. All rights reserved.
 * Licensed under the MIT License.
 */

package com.microsoft.appcenter.utils.context;

import android.content.Context;
import android.text.TextUtils;

import com.microsoft.appcenter.ingestion.models.json.JSONUtils;
import com.microsoft.appcenter.utils.UUIDUtils;
import com.microsoft.appcenter.utils.crypto.CryptoUtils;
import com.microsoft.appcenter.utils.storage.SharedPreferencesManager;

import org.json.JSONException;
import org.json.JSONStringer;
import org.junit.After;
import org.junit.Assert;
import org.junit.Before;
import org.junit.Test;
import org.junit.runner.RunWith;
import org.mockito.Mock;
import org.mockito.Mockito;
import org.mockito.invocation.InvocationOnMock;
import org.mockito.stubbing.Answer;
import org.powermock.api.mockito.PowerMockito;
import org.powermock.core.classloader.annotations.PrepareForTest;
import org.powermock.modules.junit4.PowerMockRunner;

import java.util.ArrayList;
import java.util.Calendar;
import java.util.Date;
<<<<<<< HEAD
import java.util.concurrent.CountDownLatch;
=======
import java.util.List;
>>>>>>> dc1dc3ff

import static com.microsoft.appcenter.utils.context.AuthTokenContext.PREFERENCE_KEY_TOKEN_HISTORY;
import static org.junit.Assert.assertEquals;
import static org.junit.Assert.assertNull;
import static org.mockito.Matchers.eq;
import static org.mockito.Matchers.isNull;
import static org.mockito.Mockito.any;
import static org.mockito.Mockito.anyString;
import static org.mockito.Mockito.mock;
import static org.mockito.Mockito.never;
import static org.mockito.Mockito.notNull;
import static org.mockito.Mockito.spy;
import static org.mockito.Mockito.times;
import static org.mockito.Mockito.verify;
import static org.powermock.api.mockito.PowerMockito.mockStatic;
import static org.powermock.api.mockito.PowerMockito.verifyStatic;
import static org.powermock.api.mockito.PowerMockito.when;

@PrepareForTest({
        CryptoUtils.class,
        JSONUtils.class,
        TextUtils.class,
        SharedPreferencesManager.class
})
@RunWith(PowerMockRunner.class)
public class AuthTokenContextTest {

    private final String AUTH_TOKEN = UUIDUtils.randomUUID().toString();

    private AuthTokenContext mAuthTokenContext;

    @Mock
    private CryptoUtils mCryptoUtils;

    @Before
    public void setUp() {
        mockStatic(CryptoUtils.class);
        when(CryptoUtils.getInstance(any(Context.class))).thenReturn(mCryptoUtils);
        mockStatic(SharedPreferencesManager.class);
        mockStatic(TextUtils.class);
        when(TextUtils.equals(any(CharSequence.class), any(CharSequence.class))).then(new Answer<Boolean>() {

            @Override
            public Boolean answer(InvocationOnMock invocation) {
                CharSequence a = (CharSequence) invocation.getArguments()[0];
                CharSequence b = (CharSequence) invocation.getArguments()[1];
                return a == b || (a != null && a.equals(b));
            }
        });

        /* JSON library is part of Android SDK and doesn't available here. */
        mockStatic(JSONUtils.class);
        mAuthTokenContext = AuthTokenContext.getInstance();
    }

    @After
    public void tearDown() {
        AuthTokenContext.unsetInstance();
    }

    @Test
    public void setAuthTokenTest() {

        /* Mock context listener. */
        AuthTokenContext.Listener mockListener = spy(AbstractTokenContextListener.class);

        /* Set new auth token. */
        mAuthTokenContext.addListener(mockListener);
        mAuthTokenContext.setAuthToken("42", "mock-user", mock(Date.class));
        mAuthTokenContext.setAuthToken(AUTH_TOKEN, "mock-user", mock(Date.class));

        /* Verify the value is stored. */
        verifyStatic(times(2));
        SharedPreferencesManager.putString(eq(PREFERENCE_KEY_TOKEN_HISTORY), anyString());

        /* Verify that listener is called. */
        verify(mockListener, times(2)).onNewAuthToken(notNull(String.class));
        verify(mockListener, times(1)).onNewUser(notNull(String.class));

        /* Verify that the returned token is the same. */
        assertEquals(mAuthTokenContext.getAuthToken(), AUTH_TOKEN);

        /* Clear token data. */
        mAuthTokenContext.setAuthToken(null, null, null);

        /* Verify that listener is called on empty token. */
        verify(mockListener, times(1)).onNewAuthToken(isNull(String.class));
        verify(mockListener, times(1)).onNewUser(isNull(String.class));
        assertNull(mAuthTokenContext.getAuthToken());

        /* Remove listener. */
        mAuthTokenContext.removeListener(mockListener);

        /* Update token without listener attached. */
        mAuthTokenContext.setAuthToken(AUTH_TOKEN, "mock-user", mock(Date.class));

        /* Verify that listener is called only once on a new token (i.e. before we removed listener). */
        verify(mockListener, times(1)).onNewAuthToken(AUTH_TOKEN);
    }

    @Test
    public void historyNull() {
        mAuthTokenContext.setHistory(null);
        verifyStatic();
        SharedPreferencesManager.remove(eq(PREFERENCE_KEY_TOKEN_HISTORY));
    }

    @Test
    public void historySerializeException() throws JSONException {
        PowerMockito.doThrow(new JSONException("")).when(JSONUtils.class);
        JSONUtils.write(any(JSONStringer.class), anyString(), any());
        mAuthTokenContext.setHistory(new ArrayList<AuthTokenHistoryEntry>() {{
            add(new AuthTokenHistoryEntry());
        }});
    }

    @Test
    public void historyEmptyString() {
        when(SharedPreferencesManager.getString(eq(PREFERENCE_KEY_TOKEN_HISTORY), isNull(String.class))).thenReturn("");
        assertNull(mAuthTokenContext.getHistory());
    }

    @Test
    public void tokenRefreshOnNull() {
        Calendar calendar = Calendar.getInstance();
        calendar.add(Calendar.SECOND, -60);
        mAuthTokenContext.setAuthToken("authToken1", "accountId1", calendar.getTime());
        AuthTokenContext.Listener listener = spy(AbstractTokenContextListener.class);
        mAuthTokenContext.addListener(listener);
        mAuthTokenContext.checkIfTokenNeedsToBeRefreshed(null);
        verify(listener, never()).onTokenRequiresRefresh(notNull(String.class));
    }

    @Test
    public void tokenRefreshOnNullToken() {
        Calendar calendar = Calendar.getInstance();
        calendar.add(Calendar.SECOND, -60);
        mAuthTokenContext.setAuthToken("authToken1", "accountId1", calendar.getTime());
        AuthTokenContext.Listener listener = spy(AbstractTokenContextListener.class);
        mAuthTokenContext.addListener(listener);
        AuthTokenInfo mockTokenInfo = mock(AuthTokenInfo.class);
        when(mockTokenInfo.getAuthToken()).thenReturn(null);
        mAuthTokenContext.checkIfTokenNeedsToBeRefreshed(mockTokenInfo);
        verify(listener, never()).onTokenRequiresRefresh(notNull(String.class));
    }

    @Test
    public void tokenRefreshCheck() {
        Calendar calendar = Calendar.getInstance();
        calendar.add(Calendar.SECOND, -60);
        mAuthTokenContext.setAuthToken("authToken1", "accountId1", calendar.getTime());
        calendar.add(Calendar.SECOND, 1);
        mAuthTokenContext.setAuthToken("authToken2", "accountId2", calendar.getTime());
        List<AuthTokenInfo> tokenInfoList = mAuthTokenContext.getAuthTokenValidityList();
        AuthTokenInfo authTokenInfo = tokenInfoList.get(tokenInfoList.size() - 1);
        AuthTokenContext.Listener listener = spy(AbstractTokenContextListener.class);
        mAuthTokenContext.addListener(listener);

        /* Check that we receive callback call. */
        mAuthTokenContext.checkIfTokenNeedsToBeRefreshed(authTokenInfo);
        verify(listener, times(1)).onTokenRequiresRefresh(notNull(String.class));
    }

    @Test
    public void tokenRefreshCheckNotExpiresOrNotLast() {
        Date tokenEndTime = new Date();
        Calendar calendar = Calendar.getInstance();
        calendar.add(Calendar.HOUR, 24);
        mAuthTokenContext.setAuthToken("authToken1", "accountId", calendar.getTime());
        calendar.add(Calendar.SECOND, 1);
        mAuthTokenContext.setAuthToken("authToken2", "accountId", calendar.getTime());
        List<AuthTokenInfo> tokenInfoList = mAuthTokenContext.getAuthTokenValidityList();
        AuthTokenInfo authTokenInfo = tokenInfoList.get(tokenInfoList.size() - 1);
        AuthTokenContext.Listener listener = spy(AbstractTokenContextListener.class);
        mAuthTokenContext.addListener(listener);

        /* Token not expired check. */
        mAuthTokenContext.checkIfTokenNeedsToBeRefreshed(authTokenInfo);

        /* Token is not last check. */
        authTokenInfo = tokenInfoList.get(tokenInfoList.size() - 2);
        mAuthTokenContext.checkIfTokenNeedsToBeRefreshed(authTokenInfo);
        verify(listener, never()).onTokenRequiresRefresh(notNull(String.class));
    }

    @Test
    public void tokenRefreshCheckWhenExpiresIsNull() {
        mAuthTokenContext.setAuthToken("authToken2", "accountId", null);
        List<AuthTokenInfo> tokenInfoList = mAuthTokenContext.getAuthTokenValidityList();
        AuthTokenInfo authTokenInfo = tokenInfoList.get(tokenInfoList.size() - 1);
        final boolean[] isCallbackCalled = {false};
        AuthTokenContext.Listener listener = spy(AbstractTokenContextListener.class);

        /* If expires date is null, we should not be able to reach that method. */
        mAuthTokenContext.addListener(listener);
        mAuthTokenContext.checkIfTokenNeedsToBeRefreshed(authTokenInfo);
        Assert.assertFalse(isCallbackCalled[0]);
        verify(listener, never()).onTokenRequiresRefresh(notNull(String.class));
    }

    @Test
    public void tokenRefreshCheckNoHistoryOrHistoryIsNull() {
        AuthTokenInfo authTokenInfoMock = mock(AuthTokenInfo.class);
        AuthTokenContext.Listener listener = spy(AbstractTokenContextListener.class);
        mAuthTokenContext.addListener(listener);
        mAuthTokenContext.checkIfTokenNeedsToBeRefreshed(authTokenInfoMock);
        List<AuthTokenHistoryEntry> dummyList = new ArrayList<>(0);
        mAuthTokenContext.setHistory(dummyList);
        mAuthTokenContext.checkIfTokenNeedsToBeRefreshed(authTokenInfoMock);

        /* If we have null or empty history, we should not be able to reach that method. */
        verify(authTokenInfoMock, Mockito.never()).isAboutToExpire();
        verify(listener, never()).onTokenRequiresRefresh(notNull(String.class));
    }

    @Test
    public void historyEmptyJson() {
        CryptoUtils.DecryptedData decryptedData = mock(CryptoUtils.DecryptedData.class);
        when(decryptedData.getDecryptedData()).thenReturn("");
        when(mCryptoUtils.decrypt(eq("empty"), eq(false))).thenReturn(decryptedData);
        when(SharedPreferencesManager.getString(eq(PREFERENCE_KEY_TOKEN_HISTORY), isNull(String.class))).thenReturn("empty");
        assertNull(mAuthTokenContext.getHistory());
    }

    @Test
    public void historyEmptyArray() {
        CryptoUtils.DecryptedData decryptedData = mock(CryptoUtils.DecryptedData.class);
        when(decryptedData.getDecryptedData()).thenReturn("[]");
        when(mCryptoUtils.decrypt(eq("secret"), eq(false))).thenReturn(decryptedData);
        when(SharedPreferencesManager.getString(eq(PREFERENCE_KEY_TOKEN_HISTORY), isNull(String.class))).thenReturn("secret");
        assertEquals(0, mAuthTokenContext.getHistory().size());
    }

    @Test(timeout = 5000)
    public void listenerDeadlock() {
        final CountDownLatch latch1 = new CountDownLatch(1);
        final CountDownLatch latch2 = new CountDownLatch(1);
        mAuthTokenContext.addListener(new AbstractTokenContextListener() {

            @Override
            public void onNewAuthToken(String authToken) {
                latch1.countDown();
                try {
                    latch2.await();
                } catch (InterruptedException ignored) {
                }
            }
        });
        new Thread(new Runnable() {

            @Override
            public void run() {

                /* Wait for listener call. */
                try {
                    latch1.await();
                } catch (InterruptedException ignored) {
                }

                /* Call something synchronized. */
                assertEquals(AUTH_TOKEN, mAuthTokenContext.getAuthToken());
                latch2.countDown();
            }
        }).start();
        mAuthTokenContext.setAuthToken(AUTH_TOKEN, "some-id", null);
    }
}<|MERGE_RESOLUTION|>--- conflicted
+++ resolved
@@ -31,11 +31,8 @@
 import java.util.ArrayList;
 import java.util.Calendar;
 import java.util.Date;
-<<<<<<< HEAD
+import java.util.List;
 import java.util.concurrent.CountDownLatch;
-=======
-import java.util.List;
->>>>>>> dc1dc3ff
 
 import static com.microsoft.appcenter.utils.context.AuthTokenContext.PREFERENCE_KEY_TOKEN_HISTORY;
 import static org.junit.Assert.assertEquals;
@@ -201,7 +198,6 @@
 
     @Test
     public void tokenRefreshCheckNotExpiresOrNotLast() {
-        Date tokenEndTime = new Date();
         Calendar calendar = Calendar.getInstance();
         calendar.add(Calendar.HOUR, 24);
         mAuthTokenContext.setAuthToken("authToken1", "accountId", calendar.getTime());
