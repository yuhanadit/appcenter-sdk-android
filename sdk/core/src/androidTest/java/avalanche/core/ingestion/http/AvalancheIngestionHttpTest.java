--- conflicted
+++ resolved
@@ -167,13 +167,8 @@
         UUID appSecret = UUIDUtils.randomUUID();
         UUID installId = UUIDUtils.randomUUID();
         ServiceCallback serviceCallback = mock(ServiceCallback.class);
-<<<<<<< HEAD
-        httpClient.sendAsync(appKey, installId, container, serviceCallback);
+        httpClient.sendAsync(appSecret, installId, container, serviceCallback);
         verify(serviceCallback, timeout(1000)).onCallFailed(new HttpException(503));
-=======
-        httpClient.sendAsync(appSecret, installId, container, serviceCallback);
-        verify(serviceCallback, timeout(1000)).failure(new HttpException(503));
->>>>>>> edbfe28a
         verifyNoMoreInteractions(serviceCallback);
         verify(urlConnection).disconnect();
     }
@@ -255,13 +250,8 @@
         UUID appSecret = UUID.randomUUID();
         UUID installId = UUID.randomUUID();
         ServiceCallback serviceCallback = mock(ServiceCallback.class);
-<<<<<<< HEAD
-        httpClient.sendAsync(appKey, installId, container, serviceCallback);
+        httpClient.sendAsync(appSecret, installId, container, serviceCallback);
         verify(serviceCallback, timeout(1000)).onCallFailed(any(JSONException.class));
-=======
-        httpClient.sendAsync(appSecret, installId, container, serviceCallback);
-        verify(serviceCallback, timeout(1000)).failure(any(JSONException.class));
->>>>>>> edbfe28a
         verifyNoMoreInteractions(serviceCallback);
         verify(urlConnection).disconnect();
         assertEquals(toffset, log.getToffset());
