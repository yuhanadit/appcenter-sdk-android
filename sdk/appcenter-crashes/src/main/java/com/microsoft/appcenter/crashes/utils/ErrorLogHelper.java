--- conflicted
+++ resolved
@@ -84,7 +84,6 @@
     private static File sErrorLogDirectory;
 
     /**
-<<<<<<< HEAD
      * Max number of properties.
      */
     public static final int MAX_PROPERTY_COUNT = 5;
@@ -93,7 +92,8 @@
      * Max length of properties.
      */
     public static final int MAX_PROPERTY_ITEM_LENGTH = 64;
-=======
+
+    /**
      * Directory for new minidump files.
      */
     private static File sNewMinidumpDirectory;
@@ -102,8 +102,6 @@
      * Directory for pending minidump files.
      */
     private static File sPendingMinidumpDirectory;
-
->>>>>>> b3004747
 
     @NonNull
     public static ManagedErrorLog createErrorLog(@NonNull Context context, @NonNull final java.lang.Thread thread, @NonNull final Throwable throwable, @NonNull final Map<java.lang.Thread, StackTraceElement[]> allStackTraces, final long initializeTimestamp) {
