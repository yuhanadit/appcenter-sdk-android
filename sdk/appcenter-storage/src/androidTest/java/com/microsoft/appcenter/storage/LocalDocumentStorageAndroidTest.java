/*
 * Copyright (c) Microsoft Corporation. All rights reserved.
 * Licensed under the MIT License.
 */

package com.microsoft.appcenter.storage;

import android.annotation.SuppressLint;
import android.content.Context;
import android.support.test.InstrumentationRegistry;

import com.microsoft.appcenter.storage.models.Document;
import com.microsoft.appcenter.storage.models.PendingOperation;
import com.microsoft.appcenter.storage.models.ReadOptions;
import com.microsoft.appcenter.storage.models.WriteOptions;
import com.microsoft.appcenter.utils.UUIDUtils;
import com.microsoft.appcenter.utils.context.AuthTokenContext;
import com.microsoft.appcenter.utils.storage.SharedPreferencesManager;

import org.junit.After;
import org.junit.Before;
import org.junit.BeforeClass;
import org.junit.Test;

import java.util.Date;
import java.util.List;

<<<<<<< HEAD
import static com.microsoft.appcenter.storage.Constants.PENDING_OPERATION_CREATE_VALUE;
=======
import static com.microsoft.appcenter.storage.Constants.PENDING_OPERATION_DELETE_VALUE;
import static com.microsoft.appcenter.storage.Constants.USER;
>>>>>>> 8a3034e2
import static com.microsoft.appcenter.storage.LocalDocumentStorage.FAILED_TO_READ_FROM_CACHE;
import static org.junit.Assert.assertEquals;
import static org.junit.Assert.assertFalse;
import static org.junit.Assert.assertNotNull;
import static org.junit.Assert.assertNull;
import static org.junit.Assert.assertTrue;

@SuppressWarnings("unused")
public class LocalDocumentStorageAndroidTest {

    private static final String TEST_VALUE = "Test value";

    private static final String ID = "id";

    private static final long NOW = System.currentTimeMillis();

    private static final String USER_TABLE_NAME = Utils.getUserTableName("123");

    private static final String READ_ONLY_TABLE_NAME = Utils.getTableName(Constants.READONLY, "123");

    /**
     * Context instance.
     */
    @SuppressLint("StaticFieldLeak")
    private static Context sContext;

    private LocalDocumentStorage mLocalDocumentStorage;

    @BeforeClass
    public static void setUpClass() {
        sContext = InstrumentationRegistry.getTargetContext();
    }

    @Before
    public void setUp() {
        SharedPreferencesManager.initialize(sContext);
        AuthTokenContext.initialize(sContext);
        AuthTokenContext.getInstance().setAuthToken(UUIDUtils.randomUUID().toString(), UUIDUtils.randomUUID().toString(), new Date());
        mLocalDocumentStorage = new LocalDocumentStorage(sContext, USER_TABLE_NAME);
    }

    @After
    public void tearDown() {
        SharedPreferencesManager.clear();
        AuthTokenContext.unsetInstance();
        sContext.deleteDatabase(com.microsoft.appcenter.Constants.DATABASE);
    }

    @Test
    public void writeReadFail() {
        Document<String> document = new Document<>(TEST_VALUE, Constants.READONLY, ID);
        mLocalDocumentStorage.writeOnline(USER_TABLE_NAME, document, new WriteOptions());
        assertFalse(document.failed());

        /* Pass incorrect class type to create a deserialization error.  */
        Document<Integer> failedDocument = mLocalDocumentStorage.read(USER_TABLE_NAME, Constants.READONLY, ID, Integer.class, new ReadOptions());
        assertNotNull(failedDocument);
        assertTrue(failedDocument.failed());

        /* Confirm document can still be correctly retrieved from the cache. */
        Document<String> cachedDocument = mLocalDocumentStorage.read(USER_TABLE_NAME, Constants.READONLY, ID, String.class, new ReadOptions());
        assertNotNull(cachedDocument);
        assertFalse(cachedDocument.failed());
        assertEquals(document.getDocument(), cachedDocument.getDocument());
    }

    @Test
    public void writeReadDelete() {
        Document<String> document = new Document<>(TEST_VALUE, Constants.READONLY, ID);
        mLocalDocumentStorage.writeOnline(USER_TABLE_NAME, document, new WriteOptions());
        Document<String> cachedDocument = mLocalDocumentStorage.read(USER_TABLE_NAME, Constants.READONLY, ID, String.class, new ReadOptions());
        assertNotNull(cachedDocument);
        assertEquals(document.getDocument(), cachedDocument.getDocument());
        assertFalse(document.failed());
        assertFalse(document.isFromCache());
        assertTrue(cachedDocument.isFromCache());
        mLocalDocumentStorage.deleteOnline(USER_TABLE_NAME, Constants.READONLY, ID);
        Document<String> deletedDocument = mLocalDocumentStorage.read(USER_TABLE_NAME, Constants.READONLY, ID, String.class, new ReadOptions());
        assertNotNull(deletedDocument);
        assertNull(deletedDocument.getDocument());
        assertNotNull(deletedDocument.getDocumentError());
    }

    @Test
    public void readExpiredDocument() {

        /* Write a document and mock device ttl to be already expired a few seconds ago. */
        Document<String> document = new Document<>(TEST_VALUE, Constants.READONLY, ID);
        mLocalDocumentStorage.writeOnline(USER_TABLE_NAME, document, new WriteOptions() {

            @Override
            public int getDeviceTimeToLive() {
                return -2;
            }
        });

        /* Read with a TTL of 1 second: already expired. */
        Document<String> deletedDocument = mLocalDocumentStorage.read(USER_TABLE_NAME, Constants.READONLY, ID, String.class, new ReadOptions(1));
        assertNotNull(deletedDocument);
        assertNull(deletedDocument.getDocument());
        assertNotNull(deletedDocument.getDocumentError());
    }

    @Test
    public void updateLocalCopyDeletesExpiredOperation() {
        Document<String> document = new Document<>(TEST_VALUE, USER, ID);
        mLocalDocumentStorage.writeOffline(USER_TABLE_NAME, document, new WriteOptions() {

            @Override
            public int getDeviceTimeToLive() {
                return -10;
            }
        });

        List<PendingOperation> operations = mLocalDocumentStorage.getPendingOperations(USER_TABLE_NAME);
        assertEquals(1, operations.size());

        mLocalDocumentStorage.updatePendingOperation(operations.get(0), true);

        operations = mLocalDocumentStorage.getPendingOperations(USER_TABLE_NAME);
        assertEquals(0, operations.size());
    }

    @Test
    public void updateLocalCopyReplacesNotExpiredOperation() {
        Document<String> document = new Document<>(TEST_VALUE, USER, ID);
        mLocalDocumentStorage.writeOffline(USER_TABLE_NAME, document, new WriteOptions(10));

        List<PendingOperation> operations = mLocalDocumentStorage.getPendingOperations(USER_TABLE_NAME);
        assertEquals(1, operations.size());

        mLocalDocumentStorage.updatePendingOperation(operations.get(0), false);

        operations = mLocalDocumentStorage.getPendingOperations(USER_TABLE_NAME);
        assertEquals(1, operations.size());
        PendingOperation operation = operations.get(0);
        assertEquals(Constants.USER, operation.getPartition());
        assertEquals(ID, operation.getDocumentId());
        assertEquals(PENDING_OPERATION_CREATE_VALUE, operation.getOperation());
    }

    @Test
    public void updateLocalCopySetsPendingOperationToNullWhenCosmosDbUpdateSucceeded() {
        Document<String> document = new Document<>(TEST_VALUE, Constants.USER, ID);
        mLocalDocumentStorage.writeOffline(USER_TABLE_NAME, document, new WriteOptions(10));

        List<PendingOperation> operations = mLocalDocumentStorage.getPendingOperations(USER_TABLE_NAME);
        assertEquals(1, operations.size());

        mLocalDocumentStorage.updatePendingOperation(operations.get(0), true);

        /* Get pending operations where pending_operation column is not NULL. */
        operations = mLocalDocumentStorage.getPendingOperations(USER_TABLE_NAME);
        assertEquals(0, operations.size());
    }

    @Test
    public void createDocument() {
        mLocalDocumentStorage.createOrUpdateOffline(READ_ONLY_TABLE_NAME, Constants.READONLY, ID, "Test", String.class, new WriteOptions());
        Document<String> createdDocument = mLocalDocumentStorage.read(READ_ONLY_TABLE_NAME, Constants.READONLY, ID, String.class, new ReadOptions());
        assertNotNull(createdDocument);
        assertEquals("Test", createdDocument.getDocument());
    }

    @Test
    public void resetDatabase() {

        /* Create a user table and app table (readonly), and add a document to each. */
        mLocalDocumentStorage.createTableIfDoesNotExist(USER_TABLE_NAME);
        Document<String> userDocument = new Document<>(TEST_VALUE, USER, ID);
        Document<String> appDocument = new Document<>(TEST_VALUE, Constants.READONLY, ID);
        mLocalDocumentStorage.writeOffline(USER_TABLE_NAME, userDocument, new WriteOptions());
        mLocalDocumentStorage.writeOffline(READ_ONLY_TABLE_NAME, appDocument, new WriteOptions());
        Document<String> cachedUserDocument = mLocalDocumentStorage.read(USER_TABLE_NAME, USER, ID, String.class, new ReadOptions());
        Document<String> cachedAppDocument = mLocalDocumentStorage.read(READ_ONLY_TABLE_NAME, Constants.READONLY, ID, String.class, new ReadOptions());

        /* Verify to documents were added to the tables and there were no errors. */
        assertNotNull(cachedUserDocument);
        assertNotNull(cachedAppDocument);
        assertNull(cachedUserDocument.getDocumentError());
        assertNull(cachedAppDocument.getDocumentError());
        assertNotNull(cachedUserDocument.getDocument());
        assertNotNull(cachedAppDocument.getDocument());

        /* Reset the database. */
        mLocalDocumentStorage.resetDatabase();
        cachedUserDocument = mLocalDocumentStorage.read(USER_TABLE_NAME, USER, ID, String.class, new ReadOptions());
        cachedAppDocument = mLocalDocumentStorage.read(READ_ONLY_TABLE_NAME, Constants.READONLY, ID, String.class, new ReadOptions());

        /* Verify that reading the documents gives an error and their contents are null. */
        assertNotNull(cachedUserDocument);
        assertNotNull(cachedAppDocument);
        assertNotNull(cachedUserDocument.getDocumentError());
        assertNotNull(cachedAppDocument.getDocumentError());
        assertNull(cachedUserDocument.getDocument());
        assertNull(cachedAppDocument.getDocument());
        assertEquals(FAILED_TO_READ_FROM_CACHE, cachedUserDocument.getDocumentError().getError().getMessage());
        assertEquals("Document was not found in the cache.", cachedAppDocument.getDocumentError().getError().getMessage());
    }

    @Test
    public void updateDocument() {
        mLocalDocumentStorage.createOrUpdateOffline(USER_TABLE_NAME, Constants.READONLY, ID, "Test", String.class, new WriteOptions());
        mLocalDocumentStorage.createOrUpdateOffline(USER_TABLE_NAME, Constants.READONLY, ID, "Test1", String.class, new WriteOptions());
        Document<String> createdDocument = mLocalDocumentStorage.read(USER_TABLE_NAME, Constants.READONLY, ID, String.class, new ReadOptions());
        assertNotNull(createdDocument);
        assertEquals("Test1", createdDocument.getDocument());
    }

    @Test
    public void deleteOfflineAddsOnePendingOperation() {
        mLocalDocumentStorage.deleteOffline(USER_TABLE_NAME, USER, ID);
        List<PendingOperation> operations = mLocalDocumentStorage.getPendingOperations(USER_TABLE_NAME);
        assertEquals(1, operations.size());
    }

    @Test
    public void createAndDeleteOffline() {
        List<PendingOperation> operations = mLocalDocumentStorage.getPendingOperations(USER_TABLE_NAME);
        assertEquals(0, operations.size());
        mLocalDocumentStorage.createOrUpdateOffline(USER_TABLE_NAME, USER, ID, "Test", String.class, new WriteOptions());
        operations = mLocalDocumentStorage.getPendingOperations(USER_TABLE_NAME);
        assertEquals(1, operations.size());
        PendingOperation operation = operations.get(0);
<<<<<<< HEAD
        assertEquals(PENDING_OPERATION_CREATE_VALUE, operation.getOperation());
        boolean updated = mLocalDocumentStorage.markForDeletion(USER_TABLE_NAME, Constants.USER, ID);
=======
        assertEquals(Constants.PENDING_OPERATION_CREATE_VALUE, operation.getOperation());
        boolean updated = mLocalDocumentStorage.deleteOffline(USER_TABLE_NAME, USER, ID);
>>>>>>> 8a3034e2
        assertTrue(updated);
        operations = mLocalDocumentStorage.getPendingOperations(USER_TABLE_NAME);
        assertEquals(1, operations.size());
        operation = operations.get(0);
        assertEquals(PENDING_OPERATION_DELETE_VALUE, operation.getOperation());
    }

    @Test
    public void createAndUpdateOffline() {
        mLocalDocumentStorage.createOrUpdateOffline(USER_TABLE_NAME, USER, ID, "Test", String.class, new WriteOptions());
        List<PendingOperation> operations = mLocalDocumentStorage.getPendingOperations(USER_TABLE_NAME);
        assertEquals(1, operations.size());
        PendingOperation operation = operations.get(0);
        assertEquals(PENDING_OPERATION_CREATE_VALUE, operation.getOperation());
        assertTrue(operation.getDocument().contains("Test"));
        mLocalDocumentStorage.createOrUpdateOffline(USER_TABLE_NAME, USER, ID, "Test2", String.class, new WriteOptions());
        operations = mLocalDocumentStorage.getPendingOperations(USER_TABLE_NAME);
        assertEquals(1, operations.size());
        operation = operations.get(0);
        assertEquals(Constants.PENDING_OPERATION_REPLACE_VALUE, operation.getOperation());
        assertTrue(operation.getDocument().contains("Test2"));
    }

    @Test
    public void createUnExpiredDocument() {
        mLocalDocumentStorage.createOrUpdateOffline(USER_TABLE_NAME, USER, ID, "Test", String.class, new WriteOptions(WriteOptions.INFINITE));
        Document<String> document = mLocalDocumentStorage.read(USER_TABLE_NAME, USER, ID, String.class, null);
        assertNull(document.getDocumentError());
        assertEquals("Test", document.getDocument());
    }

    @Test
    public void createDocumentWithoutOverflowException() {
        mLocalDocumentStorage.createOrUpdateOffline(USER_TABLE_NAME, USER, ID, "Test", String.class, new WriteOptions(999999999));
        Document<String> document = mLocalDocumentStorage.read(USER_TABLE_NAME, USER, ID, String.class, null);
        assertNull(document.getDocumentError());
        assertEquals("Test", document.getDocument());
    }

    @Test
    public void syncDeleteOperationMustRemoveFromCache() {

        /* If a document is marked for deletion. */
        mLocalDocumentStorage.deleteOffline(USER_TABLE_NAME, USER, ID);
        Document<Void> document = mLocalDocumentStorage.read(USER_TABLE_NAME, USER, ID, Void.class, null);
        assertNull(document.getDocumentError());

        /* When we delete after coming back online. */
        mLocalDocumentStorage.updatePendingOperation(new PendingOperation(USER_TABLE_NAME, PENDING_OPERATION_DELETE_VALUE, USER, ID, null, Long.MAX_VALUE));

        /* Then the entry is removed from cache. */
        document = mLocalDocumentStorage.read(USER_TABLE_NAME, USER, ID, Void.class, null);
        assertNotNull(document.getDocumentError());
    }
}<|MERGE_RESOLUTION|>--- conflicted
+++ resolved
@@ -25,12 +25,9 @@
 import java.util.Date;
 import java.util.List;
 
-<<<<<<< HEAD
 import static com.microsoft.appcenter.storage.Constants.PENDING_OPERATION_CREATE_VALUE;
-=======
 import static com.microsoft.appcenter.storage.Constants.PENDING_OPERATION_DELETE_VALUE;
 import static com.microsoft.appcenter.storage.Constants.USER;
->>>>>>> 8a3034e2
 import static com.microsoft.appcenter.storage.LocalDocumentStorage.FAILED_TO_READ_FROM_CACHE;
 import static org.junit.Assert.assertEquals;
 import static org.junit.Assert.assertFalse;
@@ -135,56 +132,21 @@
     }
 
     @Test
-    public void updateLocalCopyDeletesExpiredOperation() {
-        Document<String> document = new Document<>(TEST_VALUE, USER, ID);
-        mLocalDocumentStorage.writeOffline(USER_TABLE_NAME, document, new WriteOptions() {
-
-            @Override
-            public int getDeviceTimeToLive() {
-                return -10;
-            }
-        });
-
-        List<PendingOperation> operations = mLocalDocumentStorage.getPendingOperations(USER_TABLE_NAME);
-        assertEquals(1, operations.size());
-
-        mLocalDocumentStorage.updatePendingOperation(operations.get(0), true);
-
-        operations = mLocalDocumentStorage.getPendingOperations(USER_TABLE_NAME);
-        assertEquals(0, operations.size());
-    }
-
-    @Test
-    public void updateLocalCopyReplacesNotExpiredOperation() {
+    public void updatePendingOperation() {
         Document<String> document = new Document<>(TEST_VALUE, USER, ID);
         mLocalDocumentStorage.writeOffline(USER_TABLE_NAME, document, new WriteOptions(10));
 
         List<PendingOperation> operations = mLocalDocumentStorage.getPendingOperations(USER_TABLE_NAME);
         assertEquals(1, operations.size());
-
-        mLocalDocumentStorage.updatePendingOperation(operations.get(0), false);
-
-        operations = mLocalDocumentStorage.getPendingOperations(USER_TABLE_NAME);
-        assertEquals(1, operations.size());
         PendingOperation operation = operations.get(0);
+        mLocalDocumentStorage.resetPendingOperationColumnToNull(operation);
+
+        operations = mLocalDocumentStorage.getPendingOperations(USER_TABLE_NAME);
+        assertEquals(1, operations.size());
+        operation = operations.get(0);
         assertEquals(Constants.USER, operation.getPartition());
         assertEquals(ID, operation.getDocumentId());
         assertEquals(PENDING_OPERATION_CREATE_VALUE, operation.getOperation());
-    }
-
-    @Test
-    public void updateLocalCopySetsPendingOperationToNullWhenCosmosDbUpdateSucceeded() {
-        Document<String> document = new Document<>(TEST_VALUE, Constants.USER, ID);
-        mLocalDocumentStorage.writeOffline(USER_TABLE_NAME, document, new WriteOptions(10));
-
-        List<PendingOperation> operations = mLocalDocumentStorage.getPendingOperations(USER_TABLE_NAME);
-        assertEquals(1, operations.size());
-
-        mLocalDocumentStorage.updatePendingOperation(operations.get(0), true);
-
-        /* Get pending operations where pending_operation column is not NULL. */
-        operations = mLocalDocumentStorage.getPendingOperations(USER_TABLE_NAME);
-        assertEquals(0, operations.size());
     }
 
     @Test
@@ -255,13 +217,8 @@
         operations = mLocalDocumentStorage.getPendingOperations(USER_TABLE_NAME);
         assertEquals(1, operations.size());
         PendingOperation operation = operations.get(0);
-<<<<<<< HEAD
-        assertEquals(PENDING_OPERATION_CREATE_VALUE, operation.getOperation());
-        boolean updated = mLocalDocumentStorage.markForDeletion(USER_TABLE_NAME, Constants.USER, ID);
-=======
         assertEquals(Constants.PENDING_OPERATION_CREATE_VALUE, operation.getOperation());
         boolean updated = mLocalDocumentStorage.deleteOffline(USER_TABLE_NAME, USER, ID);
->>>>>>> 8a3034e2
         assertTrue(updated);
         operations = mLocalDocumentStorage.getPendingOperations(USER_TABLE_NAME);
         assertEquals(1, operations.size());
@@ -310,7 +267,7 @@
         assertNull(document.getDocumentError());
 
         /* When we delete after coming back online. */
-        mLocalDocumentStorage.updatePendingOperation(new PendingOperation(USER_TABLE_NAME, PENDING_OPERATION_DELETE_VALUE, USER, ID, null, Long.MAX_VALUE));
+        mLocalDocumentStorage.resetPendingOperationColumnToNull(new PendingOperation(USER_TABLE_NAME, PENDING_OPERATION_DELETE_VALUE, USER, ID, null, Long.MAX_VALUE));
 
         /* Then the entry is removed from cache. */
         document = mLocalDocumentStorage.read(USER_TABLE_NAME, USER, ID, Void.class, null);
