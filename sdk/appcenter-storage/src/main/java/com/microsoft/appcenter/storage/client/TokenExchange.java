package com.microsoft.appcenter.storage.client;

import com.google.gson.JsonArray;
import com.google.gson.JsonObject;
import com.microsoft.appcenter.http.HttpClient;
import com.microsoft.appcenter.http.ServiceCall;
import com.microsoft.appcenter.http.ServiceCallback;
import com.microsoft.appcenter.storage.Constants;
<<<<<<< HEAD
import com.microsoft.appcenter.storage.TokenManager;
=======
import com.microsoft.appcenter.storage.Utils;
>>>>>>> 617ca056
import com.microsoft.appcenter.storage.models.TokenResult;
import com.microsoft.appcenter.storage.models.TokensResponse;
import com.microsoft.appcenter.utils.AppCenterLog;

import java.net.URL;
import java.util.HashMap;
import java.util.Map;

import static com.microsoft.appcenter.http.DefaultHttpClient.METHOD_POST;
import static com.microsoft.appcenter.storage.Constants.LOG_TAG;
import static com.microsoft.appcenter.storage.Utils.handleApiCallFailure;

public final class TokenExchange {
    /**
     * Check latest public release API URL path. Contains the app secret variable to replace.
     */
    public static final String GET_TOKEN_PATH_FORMAT = "/data/tokens";

    /**
     * App Secret Header
     */
    public static final String APP_SECRET_HEADER = "App-Secret";


    public static String buildAppCenterGetDbTokenBodyPayload(final String partition) {
<<<<<<< HEAD
        String apiBody;
        JSONStringer writer = new JSONStringer();
        try {
            // TODO: use https://github.com/google/gson for serialization
            List<String> partitions = new ArrayList<String>() {{
                add(partition);
            }};
            writer.object();
            writer.key("partitions").array();
            for (String p : partitions) {
                writer.value(p);
            }
            writer.endArray();
            writer.endObject();
        } catch (JSONException e) {
            AppCenterLog.error(LOG_TAG, "Failed to build API body", e);
        }
=======
        JsonArray partitionsArray = new JsonArray();
        partitionsArray.add(partition);
>>>>>>> 617ca056

        JsonObject partitionsObject = new JsonObject();
        partitionsObject.add("partitions", partitionsArray);

        return partitionsObject.toString();
    }

    public static synchronized ServiceCall getDbToken(
            final String partition,
            HttpClient httpClient,
            String apiUrl,
            final String appSecret,
            TokenExchangeServiceCallback serviceCallback) {
        AppCenterLog.debug(LOG_TAG, "Getting a resource token from App Center...");
        String url = apiUrl + GET_TOKEN_PATH_FORMAT;
<<<<<<< HEAD
        TokenResult tokenResult = TokenManager.getInstance().getCachedToken(partition);
        if (tokenResult != null) {
            serviceCallback.callCosmosDb(tokenResult);
        } else {
            ServiceCall tokenResponse =
                    httpClient.callAsync(
                            url,
                            METHOD_POST,
                            new HashMap<String, String>() {
                                {
                                    put(APP_SECRET_HEADER, appSecret);
                                }
                            },
                            new HttpClient.CallTemplate() {

                                @Override
                                public String buildRequestBody() {
                                    return buildAppCenterGetDbTokenBodyPayload(partition);
                                }

                                @Override
                                public void onBeforeCalling(URL url, Map<String, String> headers) {
                                }
                            },
                            serviceCallback);
        }
=======

        return
            httpClient.callAsync(
                url,
                METHOD_POST,
                new HashMap<String, String>() { { put(APP_SECRET_HEADER, appSecret); } },
                    new HttpClient.CallTemplate() {

                        @Override
                        public String buildRequestBody() {
                            return buildAppCenterGetDbTokenBodyPayload(partition);
                        }

                        @Override
                        public void onBeforeCalling(URL url, Map<String, String> headers) { }
                    },
                    serviceCallback);
>>>>>>> 617ca056
    }

    public abstract static class TokenExchangeServiceCallback implements ServiceCallback {
        @Override
        public void onCallSucceeded(String payload, Map<String, String> headers) {
            final TokenResult tokenResult = parseTokenResult(payload);
            if (!tokenResult.status().equalsIgnoreCase(Constants.SUCCEED)) {

                // TODO throws an exception.
                callCosmosDb(null);
            } else {
                TokenManager.getInstance().setCachedToken(tokenResult);
                callCosmosDb(tokenResult);
            }
        }

        @Override
        public void onCallFailed(Exception e) {
            handleApiCallFailure(e);
            completeFuture(e);
        }

        private TokenResult parseTokenResult(String payload) {
            TokensResponse tokensResponse = Utils.sGson.fromJson(payload, TokensResponse.class);

            if (tokensResponse != null &&
                    tokensResponse.tokens() != null &&
                    tokensResponse.tokens().size() == 1 &&
                    tokensResponse.tokens().get(0).status().equalsIgnoreCase(Constants.TOKEN_RESULT_SUCCEED)) {
                return tokensResponse.tokens().get(0);
            }

            return null;
        }

        public abstract void completeFuture(Exception e);

        public abstract void callCosmosDb(final TokenResult tokenResult);
    }
}<|MERGE_RESOLUTION|>--- conflicted
+++ resolved
@@ -6,11 +6,8 @@
 import com.microsoft.appcenter.http.ServiceCall;
 import com.microsoft.appcenter.http.ServiceCallback;
 import com.microsoft.appcenter.storage.Constants;
-<<<<<<< HEAD
 import com.microsoft.appcenter.storage.TokenManager;
-=======
 import com.microsoft.appcenter.storage.Utils;
->>>>>>> 617ca056
 import com.microsoft.appcenter.storage.models.TokenResult;
 import com.microsoft.appcenter.storage.models.TokensResponse;
 import com.microsoft.appcenter.utils.AppCenterLog;
@@ -24,6 +21,7 @@
 import static com.microsoft.appcenter.storage.Utils.handleApiCallFailure;
 
 public final class TokenExchange {
+
     /**
      * Check latest public release API URL path. Contains the app secret variable to replace.
      */
@@ -36,28 +34,8 @@
 
 
     public static String buildAppCenterGetDbTokenBodyPayload(final String partition) {
-<<<<<<< HEAD
-        String apiBody;
-        JSONStringer writer = new JSONStringer();
-        try {
-            // TODO: use https://github.com/google/gson for serialization
-            List<String> partitions = new ArrayList<String>() {{
-                add(partition);
-            }};
-            writer.object();
-            writer.key("partitions").array();
-            for (String p : partitions) {
-                writer.value(p);
-            }
-            writer.endArray();
-            writer.endObject();
-        } catch (JSONException e) {
-            AppCenterLog.error(LOG_TAG, "Failed to build API body", e);
-        }
-=======
         JsonArray partitionsArray = new JsonArray();
         partitionsArray.add(partition);
->>>>>>> 617ca056
 
         JsonObject partitionsObject = new JsonObject();
         partitionsObject.add("partitions", partitionsArray);
@@ -73,12 +51,20 @@
             TokenExchangeServiceCallback serviceCallback) {
         AppCenterLog.debug(LOG_TAG, "Getting a resource token from App Center...");
         String url = apiUrl + GET_TOKEN_PATH_FORMAT;
-<<<<<<< HEAD
-        TokenResult tokenResult = TokenManager.getInstance().getCachedToken(partition);
-        if (tokenResult != null) {
-            serviceCallback.callCosmosDb(tokenResult);
+        TokenResult cachedToken = TokenManager.getInstance().getCachedToken(partition);
+        if (cachedToken != null) {
+            serviceCallback.callCosmosDb(cachedToken);
+
+            /* Get the token from local cache directly, not need to make http call, build the object and return. */
+            return new ServiceCall() {
+
+                @Override
+                public void cancel() {
+
+                }
+            };
         } else {
-            ServiceCall tokenResponse =
+            return
                     httpClient.callAsync(
                             url,
                             METHOD_POST,
@@ -100,39 +86,13 @@
                             },
                             serviceCallback);
         }
-=======
-
-        return
-            httpClient.callAsync(
-                url,
-                METHOD_POST,
-                new HashMap<String, String>() { { put(APP_SECRET_HEADER, appSecret); } },
-                    new HttpClient.CallTemplate() {
-
-                        @Override
-                        public String buildRequestBody() {
-                            return buildAppCenterGetDbTokenBodyPayload(partition);
-                        }
-
-                        @Override
-                        public void onBeforeCalling(URL url, Map<String, String> headers) { }
-                    },
-                    serviceCallback);
->>>>>>> 617ca056
     }
 
     public abstract static class TokenExchangeServiceCallback implements ServiceCallback {
         @Override
         public void onCallSucceeded(String payload, Map<String, String> headers) {
             final TokenResult tokenResult = parseTokenResult(payload);
-            if (!tokenResult.status().equalsIgnoreCase(Constants.SUCCEED)) {
-
-                // TODO throws an exception.
-                callCosmosDb(null);
-            } else {
-                TokenManager.getInstance().setCachedToken(tokenResult);
-                callCosmosDb(tokenResult);
-            }
+            callCosmosDb(tokenResult);
         }
 
         @Override
@@ -148,7 +108,9 @@
                     tokensResponse.tokens() != null &&
                     tokensResponse.tokens().size() == 1 &&
                     tokensResponse.tokens().get(0).status().equalsIgnoreCase(Constants.TOKEN_RESULT_SUCCEED)) {
-                return tokensResponse.tokens().get(0);
+                TokenResult tokenResult = tokensResponse.tokens().get(0);
+                TokenManager.getInstance().setCachedToken(tokenResult);
+                return tokenResult;
             }
 
             return null;
