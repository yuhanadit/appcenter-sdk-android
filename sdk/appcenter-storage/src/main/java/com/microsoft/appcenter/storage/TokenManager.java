--- conflicted
+++ resolved
@@ -1,133 +1,112 @@
-/*
- * Copyright (c) Microsoft Corporation. All rights reserved.
- * Licensed under the MIT License.
- */
-
-package com.microsoft.appcenter.storage;
-
-import com.microsoft.appcenter.storage.models.TokenResult;
-import com.microsoft.appcenter.utils.AppCenterLog;
-import com.microsoft.appcenter.utils.storage.SharedPreferencesManager;
-
-import java.util.Calendar;
-import java.util.HashSet;
-import java.util.Set;
-import java.util.TimeZone;
-
-import static com.microsoft.appcenter.storage.Constants.LOG_TAG;
-
-/**
- * Token cache service.
- */
-public class TokenManager {
-
-    /**
-     * Shared token manager instance.
-     */
-    private static TokenManager sInstance;
-
-    private TokenManager() {
-    }
-
-    /**
-     * Get token manager instance.
-     *
-     * @return Shared token manager instance.
-     */
-    public static TokenManager getInstance() {
-        if (sInstance == null) {
-            sInstance = new TokenManager();
-        }
-        return sInstance;
-    }
-
-    /**
-     * List all cached tokens' partition names.
-     *
-     * @return Set of cached tokens' partition name.
-     */
-    private Set<String> getPartitionNames() {
-        Set<String> partitionNames = SharedPreferencesManager.getStringSet(Constants.PARTITION_NAMES);
-        return partitionNames == null ? new HashSet<String>() : partitionNames;
-    }
-
-    /**
-     * Get the cached token access to given partition.
-     *
-     * @param partitionName The partition name for get the token.
-     * @return Cached token.
-     */
-    TokenResult getCachedToken(String partitionName) {
-        return getCachedToken(partitionName, false);
-    }
-
-    TokenResult getCachedToken(String partitionName, Boolean includeExpiredToken) {
-        TokenResult token = Utils.getGson().fromJson(SharedPreferencesManager.getString(partitionName), TokenResult.class);
-        if (token != null && !includeExpiredToken) {
-            Calendar utcCalendar = Calendar.getInstance(TimeZone.getTimeZone("GMT"));
-
-            /* The token is expired. */
-            if (utcCalendar.getTime().compareTo(token.expiresOn()) > 0) {
-<<<<<<< HEAD
-=======
-                AppCenterLog.warn(LOG_TAG, String.format("Cached token result is expired for partition '%s'", partitionName));
-                removeCachedToken(partitionName);
->>>>>>> e3fa8de9
-                return null;
-            }
-            AppCenterLog.debug(LOG_TAG, String.format("Retrieved token from cache for partition '%s'", partitionName));
-            return token;
-        }
-        AppCenterLog.warn(LOG_TAG, String.format("Failed to retrieve token or none found in cache for partition '%s'", partitionName));
-        return null;
-    }
-
-    /**
-     * Set the token to cache.
-     *
-     * @param tokenResult The token to be cached.
-     */
-    public synchronized void setCachedToken(TokenResult tokenResult) {
-        Set<String> partitionNamesSet = getPartitionNames();
-        String removedAccountIdPartition = Utils.removeAccountIdFromPartitionName(tokenResult.partition());
-        if (!partitionNamesSet.contains(removedAccountIdPartition)) {
-            partitionNamesSet.add(removedAccountIdPartition);
-            SharedPreferencesManager.putStringSet(Constants.PARTITION_NAMES, partitionNamesSet);
-        }
-<<<<<<< HEAD
-        SharedPreferencesManager.putString(removedAccountIdPartition, Utils.getGson().toJson(tokenResult));
-=======
-        SharedPreferencesManager.putString(tokenResult.partition(), Utils.getGson().toJson(tokenResult));
-    }
-
-    /**
-     * Remove the cached token access to specific partition.
-     *
-     * @param partitionName The partition name used to access the token.
-     */
-    private synchronized void removeCachedToken(String partitionName) {
-        Set<String> partitionNamesSet = getPartitionNames();
-        partitionNamesSet.remove(partitionName);
-        SharedPreferencesManager.putStringSet(Constants.PARTITION_NAMES, partitionNamesSet);
-        SharedPreferencesManager.remove(partitionName);
-        AppCenterLog.info(LOG_TAG, String.format("Removed token for partition '%s'", partitionName));
->>>>>>> e3fa8de9
-    }
-
-    /**
-     * Remove all the cached access tokens for all partition names.
-     */
-    @SuppressWarnings("WeakerAccess")
-    public synchronized void removeAllCachedTokens() {
-        Set<String> partitionNamesSet = getPartitionNames();
-        for (String partitionName : partitionNamesSet) {
-            if (partitionName.equals(Constants.READONLY)) {
-                continue;
-            }
-            SharedPreferencesManager.remove(partitionName);
-        }
-        partitionNamesSet.clear();
-        SharedPreferencesManager.putStringSet(Constants.PARTITION_NAMES, partitionNamesSet);
-        AppCenterLog.info(LOG_TAG, String.format("Removed all tokens in all partitions"));
-    }
-}
+/*
+ * Copyright (c) Microsoft Corporation. All rights reserved.
+ * Licensed under the MIT License.
+ */
+
+package com.microsoft.appcenter.storage;
+
+import com.microsoft.appcenter.storage.models.TokenResult;
+import com.microsoft.appcenter.utils.AppCenterLog;
+import com.microsoft.appcenter.utils.storage.SharedPreferencesManager;
+
+import java.util.Calendar;
+import java.util.HashSet;
+import java.util.Set;
+import java.util.TimeZone;
+
+import static com.microsoft.appcenter.storage.Constants.LOG_TAG;
+
+/**
+ * Token cache service.
+ */
+public class TokenManager {
+
+    /**
+     * Shared token manager instance.
+     */
+    private static TokenManager sInstance;
+
+    private TokenManager() {
+    }
+
+    /**
+     * Get token manager instance.
+     *
+     * @return Shared token manager instance.
+     */
+    public static TokenManager getInstance() {
+        if (sInstance == null) {
+            sInstance = new TokenManager();
+        }
+        return sInstance;
+    }
+
+    /**
+     * List all cached tokens' partition names.
+     *
+     * @return Set of cached tokens' partition name.
+     */
+    private Set<String> getPartitionNames() {
+        Set<String> partitionNames = SharedPreferencesManager.getStringSet(Constants.PARTITION_NAMES);
+        return partitionNames == null ? new HashSet<String>() : partitionNames;
+    }
+
+    /**
+     * Get the cached token access to given partition.
+     *
+     * @param partitionName The partition name for get the token.
+     * @return Cached token.
+     */
+    TokenResult getCachedToken(String partitionName) {
+        return getCachedToken(partitionName, false);
+    }
+
+    TokenResult getCachedToken(String partitionName, Boolean includeExpiredToken) {
+        TokenResult token = Utils.getGson().fromJson(SharedPreferencesManager.getString(partitionName), TokenResult.class);
+        if (token != null && !includeExpiredToken) {
+            Calendar utcCalendar = Calendar.getInstance(TimeZone.getTimeZone("GMT"));
+
+            /* The token is expired. */
+            if (utcCalendar.getTime().compareTo(token.expiresOn()) > 0) {
+                AppCenterLog.warn(LOG_TAG, String.format("Cached token result is expired for partition '%s'", partitionName));
+                return null;
+            }
+            AppCenterLog.debug(LOG_TAG, String.format("Retrieved token from cache for partition '%s'", partitionName));
+            return token;
+        }
+        AppCenterLog.warn(LOG_TAG, String.format("Failed to retrieve token or none found in cache for partition '%s'", partitionName));
+        return token;
+    }
+
+    /**
+     * Set the token to cache.
+     *
+     * @param tokenResult The token to be cached.
+     */
+    public synchronized void setCachedToken(TokenResult tokenResult) {
+        Set<String> partitionNamesSet = getPartitionNames();
+        String removedAccountIdPartition = Utils.removeAccountIdFromPartitionName(tokenResult.partition());
+        if (!partitionNamesSet.contains(removedAccountIdPartition)) {
+            partitionNamesSet.add(removedAccountIdPartition);
+            SharedPreferencesManager.putStringSet(Constants.PARTITION_NAMES, partitionNamesSet);
+        }
+        SharedPreferencesManager.putString(removedAccountIdPartition, Utils.getGson().toJson(tokenResult));
+    }
+
+    /**
+     * Remove all the cached access tokens for all partition names.
+     */
+    @SuppressWarnings("WeakerAccess")
+    public synchronized void removeAllCachedTokens() {
+        Set<String> partitionNamesSet = getPartitionNames();
+        for (String partitionName : partitionNamesSet) {
+            if (partitionName.equals(Constants.READONLY)) {
+                continue;
+            }
+            SharedPreferencesManager.remove(partitionName);
+        }
+        partitionNamesSet.clear();
+        SharedPreferencesManager.putStringSet(Constants.PARTITION_NAMES, partitionNamesSet);
+        AppCenterLog.info(LOG_TAG, String.format("Removed all tokens in all partitions"));
+    }
+}