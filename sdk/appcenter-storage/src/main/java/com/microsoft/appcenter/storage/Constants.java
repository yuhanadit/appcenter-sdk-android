package com.microsoft.appcenter.storage;

import com.microsoft.appcenter.http.HttpException;
import com.microsoft.appcenter.http.HttpUtils;
import com.microsoft.appcenter.utils.AppCenterLog;

/**
 * Constants for Storage module.
 */
public final class Constants {

    /**
     * Name of the service.
     */
    static final String SERVICE_NAME = "Storage";

    /**
     * TAG used in logging for Storage.
     */
    public static final String LOG_TAG = AppCenterLog.LOG_TAG + SERVICE_NAME;

    /**
     * Constant marking event of the storage group.
     */
    static final String STORAGE_GROUP = "group_storage";

    /**
     * User partition
     * An authenticated user can read/write documents in this partition
     */
    public static String USER = "user-{%s}";

    /**
     * Readonly partition
     * Everyone can read documents in this partition
     * Writes is not allowed via the SDK
     */
    public static String READONLY = "readonly";


    /**
     * Handle API call failure.
     */
<<<<<<< HEAD
    static final String DOCUMENT_DB_DOCUMENT_URL_SUFFIX = "docs/%s";

    /**
     * Document DB authorization header format
     * TODO : Change the "type" to be "resource" instead of "master"
     */
    static final String DOCUMENT_DB_AUTHORIZATION_HEADER_FORMAT = "type=master&ver=1.0&sig=%s";

    /**
     * Cosmosdb token cache file
     */
    static final String TOKEN_CACHE_FILE = "token_cache";

    static final String PARTITION_NAMES = "partition_names";

    static final String UN_AUTHENTICATED = "Unauthenticated";

=======
    public static synchronized void handleApiCallFailure(Exception e) {
        AppCenterLog.error(LOG_TAG, "Failed to call App Center APIs", e);
        if (!HttpUtils.isRecoverableError(e)) {
            if (e instanceof HttpException) {
                HttpException httpException = (HttpException) e;
                AppCenterLog.error(LOG_TAG, "Exception", httpException);
            }
        }
    }
>>>>>>> c9f47db6
}<|MERGE_RESOLUTION|>--- conflicted
+++ resolved
@@ -41,15 +41,15 @@
     /**
      * Handle API call failure.
      */
-<<<<<<< HEAD
-    static final String DOCUMENT_DB_DOCUMENT_URL_SUFFIX = "docs/%s";
-
-    /**
-     * Document DB authorization header format
-     * TODO : Change the "type" to be "resource" instead of "master"
-     */
-    static final String DOCUMENT_DB_AUTHORIZATION_HEADER_FORMAT = "type=master&ver=1.0&sig=%s";
-
+    public static synchronized void handleApiCallFailure(Exception e) {
+        AppCenterLog.error(LOG_TAG, "Failed to call App Center APIs", e);
+        if (!HttpUtils.isRecoverableError(e)) {
+            if (e instanceof HttpException) {
+                HttpException httpException = (HttpException) e;
+                AppCenterLog.error(LOG_TAG, "Exception", httpException);
+            }
+        }
+    }
     /**
      * Cosmosdb token cache file
      */
@@ -59,15 +59,4 @@
 
     static final String UN_AUTHENTICATED = "Unauthenticated";
 
-=======
-    public static synchronized void handleApiCallFailure(Exception e) {
-        AppCenterLog.error(LOG_TAG, "Failed to call App Center APIs", e);
-        if (!HttpUtils.isRecoverableError(e)) {
-            if (e instanceof HttpException) {
-                HttpException httpException = (HttpException) e;
-                AppCenterLog.error(LOG_TAG, "Exception", httpException);
-            }
-        }
-    }
->>>>>>> c9f47db6
 }