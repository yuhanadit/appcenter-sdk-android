--- conflicted
+++ resolved
@@ -23,7 +23,12 @@
      * Constant marking event of the storage group.
      */
     static final String STORAGE_GROUP = "group_storage";
-    public static final String TOKEN_RESULT_SUCCEED = "succeed";
+    public static final String TOKEN_RESULT_SUCCEED = "Succeed";
+
+    /** *
+     *  Cached partition names list file name
+     */
+    public static final String PARTITION_NAMES = "partitions";
 
     /**
      * User partition
@@ -38,30 +43,7 @@
      */
     public static String READONLY = "readonly";
 
-<<<<<<< HEAD
-    /**
-     * Handle API call failure.
-     */
-    public static synchronized void handleApiCallFailure(Exception e) {
-        AppCenterLog.error(LOG_TAG, "Failed to call App Center APIs", e);
-        if (!HttpUtils.isRecoverableError(e)) {
-            if (e instanceof HttpException) {
-                HttpException httpException = (HttpException) e;
-                AppCenterLog.error(LOG_TAG, "Exception", httpException);
-            }
-        }
-    }
 
-    /**
-     * The local file stored all the partition name cached.
-    **/
-    public static final String PARTITION_NAMES = "partition_names";
-    
-    /**
-     * The success status when get token succeed
-     */
-    public static final String SUCCEED = "Succeed";
-=======
->>>>>>> 617ca056
+
 
 }