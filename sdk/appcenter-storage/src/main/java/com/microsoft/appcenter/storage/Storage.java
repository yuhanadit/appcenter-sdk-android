--- conflicted
+++ resolved
@@ -703,11 +703,7 @@
 
                                 @Override
                                 public void callCosmosDb(TokenResult tokenResult) {
-<<<<<<< HEAD
-                                    callCosmosDbCreateOrUpdateApi(tokenResult, document, documentType, tokenResult.partition(), documentId, writeOptions, additionalHeaders, result);
-=======
-                                    callCosmosDbCreateOrUpdateApi(tokenResult, document, documentType, tokenResult.getPartition(), documentId, writeOptions, result);
->>>>>>> a23f801c
+                                    callCosmosDbCreateOrUpdateApi(tokenResult, document, documentType, tokenResult.getPartition(), documentId, writeOptions, additionalHeaders, result);
                                 }
 
                                 @Override
