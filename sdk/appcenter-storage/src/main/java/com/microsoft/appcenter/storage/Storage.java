package com.microsoft.appcenter.storage;

import android.annotation.SuppressLint;
import android.content.Context;
import android.support.annotation.NonNull;
import android.support.annotation.VisibleForTesting;

import com.microsoft.appcenter.AbstractAppCenterService;
import com.microsoft.appcenter.channel.Channel;
import com.microsoft.appcenter.http.HttpClient;
import com.microsoft.appcenter.http.ServiceCall;
import com.microsoft.appcenter.http.ServiceCallback;
import com.microsoft.appcenter.storage.client.CosmosDb;
import com.microsoft.appcenter.storage.client.TokenExchange;
import com.microsoft.appcenter.storage.models.Document;
import com.microsoft.appcenter.storage.models.Documents;
import com.microsoft.appcenter.storage.models.TokenResult;
import com.microsoft.appcenter.utils.AppCenterLog;
import com.microsoft.appcenter.utils.async.AppCenterFuture;
import com.microsoft.appcenter.utils.async.DefaultAppCenterFuture;

import java.util.HashMap;
import java.util.Map;

import static com.microsoft.appcenter.Constants.DEFAULT_API_URL;
import static com.microsoft.appcenter.http.DefaultHttpClient.METHOD_DELETE;
import static com.microsoft.appcenter.http.DefaultHttpClient.METHOD_GET;
import static com.microsoft.appcenter.http.DefaultHttpClient.METHOD_POST;
import static com.microsoft.appcenter.http.HttpUtils.createHttpClient;
import static com.microsoft.appcenter.storage.Constants.LOG_TAG;
import static com.microsoft.appcenter.storage.Constants.SERVICE_NAME;
import static com.microsoft.appcenter.storage.Constants.STORAGE_GROUP;

/**
 * Storage service.
 */
public class Storage extends AbstractAppCenterService {

    /**
     * Shared instance.
     */
    @SuppressLint("StaticFieldLeak")
    private static Storage sInstance;

    /**
     * Application context.
     */
    private Context mContext;

    /**
     * Application secret.
     */
    private String mAppSecret;

    /**
     * Current API base URL.
     */
    private String mApiUrl = DEFAULT_API_URL;

    private Map<DefaultAppCenterFuture<?>, ServiceCall> mPendingCalls = new HashMap<>();

    private HttpClient mHttpClient;

    /**
     * Get shared instance.
     *
     * @return shared instance.
     */
    @SuppressWarnings("WeakerAccess")
    public static synchronized Storage getInstance() {
        if (sInstance == null) {
            sInstance = new Storage();
        }
        return sInstance;
    }

    @VisibleForTesting
    static synchronized void unsetInstance() {
        sInstance = null;
    }

    /**
     * Change the base URL used to make API calls.
     *
     * @param apiUrl API base URL.
     */
    @SuppressWarnings({"SameParameterValue", "WeakerAccess"})
    public static void setApiUrl(String apiUrl) {
        getInstance().setInstanceApiUrl(apiUrl);
    }

    /**
     * Implements {@link #setApiUrl(String)}}.
     */
    private synchronized void setInstanceApiUrl(String apiUrl) {
        mApiUrl = apiUrl;
    }

    /**
     * Check whether Storage service is enabled or not.
     *
     * @return future with result being <code>true</code> if enabled, <code>false</code> otherwise.
     * @see AppCenterFuture
     */
    @SuppressWarnings({"unused", "WeakerAccess"}) // TODO Remove warning suppress after release.
    public static AppCenterFuture<Boolean> isEnabled() {
        return getInstance().isInstanceEnabledAsync();
    }

    /**
     * Enable or disable Storage service.
     *
     * @param enabled <code>true</code> to enable, <code>false</code> to disable.
     * @return future with null result to monitor when the operation completes.
     */
    @SuppressWarnings({"unused", "WeakerAccess"}) // TODO Remove warning suppress after release.
    public static AppCenterFuture<Void> setEnabled(boolean enabled) {
        return getInstance().setInstanceEnabledAsync(enabled);
    }

    @Override
    public synchronized void onStarted(@NonNull Context context, @NonNull Channel channel, String appSecret, String transmissionTargetToken, boolean startedFromApp) {
        mContext = context;
        mHttpClient = createHttpClient(mContext);
        mAppSecret = appSecret;
        super.onStarted(context, channel, appSecret, transmissionTargetToken, startedFromApp);
    }

    /**
     * React to enable state change.
     *
     * @param enabled current state.
     */
    @Override
    protected synchronized void applyEnabledState(boolean enabled) {
        if (enabled) {
        } else {
            for (Map.Entry<DefaultAppCenterFuture<?>, ServiceCall> call : mPendingCalls.entrySet()) {
                call.getKey().complete(null);
                call.getValue().cancel();
            }
            mPendingCalls.clear();
        }
    }

    @Override
    protected String getGroupName() {
        return STORAGE_GROUP;
    }

    @Override
    public String getServiceName() {
        return SERVICE_NAME;
    }

    @Override
    protected String getLoggerTag() {
        return LOG_TAG;
    }

    /**
     * Read a document
     * The document type (T) must be JSON deserializable
     */
<<<<<<< HEAD
    public static <T> AppCenterFuture<Document<T>> read(String partition, String documentId, Class<T> documentType){
=======
    public static <T> AppCenterFuture<Document<T>> read(String partition, String documentId) {
>>>>>>> 97a3274c
        AppCenterLog.debug(LOG_TAG, "Read started");
        return getInstance().instanceRead(partition, documentId, documentType);
    }

    //region Read implementation

<<<<<<< HEAD
    private synchronized  <T> AppCenterFuture<Document<T>> instanceRead(
            final String partition,
            final String documentId,
            final Class<T> documentType){
=======
    private synchronized <T> AppCenterFuture<Document<T>> instanceRead(final String partition, final String documentId) {
>>>>>>> 97a3274c
        final DefaultAppCenterFuture<Document<T>> result = new DefaultAppCenterFuture<>();
        getTokenAndCallCosmosDbApi(
                partition,
                result,
                new TokenExchange.TokenExchangeServiceCallback() {

                    @Override
                    public void callCosmosDb(final TokenResult tokenResult) {
                        callCosmosDbReadApi(tokenResult, documentId, documentType, result);
                    }

                    @Override
                    public void completeFuture(Exception e) {
                        completeFutureAndRemovePendingCall(e, result);
                    }
                });
        return result;
    }

    private synchronized <T> void callCosmosDbReadApi(
            final TokenResult tokenResult,
            final String documentId,
            final Class<T> documentType,
            final DefaultAppCenterFuture<Document<T>> result) {
        ServiceCall cosmosDbCall = CosmosDb.callCosmosDbApi(
                tokenResult,
                documentId,
                mHttpClient,
                METHOD_GET,
                null,
                new ServiceCallback() {

                    @Override
                    public void onCallSucceeded(String payload, Map<String, String> headers) {
                        completeFutureAndRemovePendingCall(Utils.<T>parseDocument(payload, documentType), result);
                    }

                    @Override
                    public void onCallFailed(Exception e) {
                        completeFutureAndRemovePendingCall(e, result);
                    }
                });
        mPendingCalls.put(result, cosmosDbCall);
    }

    //endregion

    //region List implementation

    /**
     * List (need optional signature to configure page size)
     * The document type (T) must be JSON deserializable
     */
    public static  <T> AppCenterFuture<Documents<T>> list(String partition, Class<T> documentType) {
        return null;
    }

    //endregion

    //region Create implementation

    /**
     * Create a document
     * The document instance (T) must be JSON serializable
     */
    public static <T> AppCenterFuture<Document<T>> create(String partition, String documentId, T document, Class<T> documentType) {
        AppCenterLog.debug(LOG_TAG, "Create started");
        getInstance().instanceCreate(partition, documentId, document, documentType);
        return null;
    }

    /**
     * Create a document
     * The document type (T) must be JSON deserializable
     */
<<<<<<< HEAD
    private synchronized <T> AppCenterFuture<Document<T>> instanceCreate(final String partition, final String documentId, final T document, final Class<T> documentType){
        final DefaultAppCenterFuture<Document<T>> result = new DefaultAppCenterFuture<>();
        getTokenAndCallCosmosDbApi(
            partition,
            result,
            new TokenExchange.TokenExchangeServiceCallback() {
                @Override
                public void callCosmosDb(final TokenResult tokenResult) {
                    callCosmosDbCreateApi(tokenResult, document, documentType, partition, documentId, result);
                }

                @Override
                public void completeFuture(Exception e) {
                    completeFutureAndRemovePendingCall(e, result);
                }});
=======
    private synchronized <T> AppCenterFuture<Document<T>> instanceCreate(final String partition, final String documentId, final T document) {
        final DefaultAppCenterFuture<Document<T>> result = new DefaultAppCenterFuture<>();
        getTokenAndCallCosmosDbApi(
                partition,
                result,
                new TokenExchange.TokenExchangeServiceCallback() {

                    @Override
                    public void callCosmosDb(final TokenResult tokenResult) {
                        callCosmosDbCreateApi(tokenResult, document, partition, documentId, result);
                    }

                    @Override
                    public void completeFuture(Exception e) {
                        completeFutureAndRemovePendingCall(e, result);
                    }
                });
>>>>>>> 97a3274c
        return result;
    }

    private synchronized <T> void callCosmosDbCreateApi(
            final TokenResult tokenResult,
            T document,
            final Class<T> documentType,
            String partition,
            final String documentId,
            final DefaultAppCenterFuture<Document<T>> result) {
        CosmosDb.callCosmosDbApi(
                tokenResult,
                null,
                mHttpClient,
                METHOD_POST,
                new Document<>(document, partition, documentId).toString(),
                new ServiceCallback() {

                    @Override
                    public void onCallSucceeded(String payload, Map<String, String> headers) {
                        completeFutureAndRemovePendingCall(Utils.<T>parseDocument(payload, documentType), result);
                    }

                    @Override
                    public void onCallFailed(Exception e) {
                        completeFutureAndRemovePendingCall(e, result);
                    }
                });
    }

    //endregion

    //region Replace implementation

    /**
     * Replace a document
     * The document instance (T) must be JSON serializable
     */
<<<<<<< HEAD
    public static  <T> AppCenterFuture<Document<T>> replace(String partition, String documentId, T document){
=======
    public <T> AppCenterFuture<Document<T>> replace(String partition, String documentId, T document) {
>>>>>>> 97a3274c
        return null;
    }

    //endregion

    //region Delete implementation

    /**
     * Delete a document
     */
    public static AppCenterFuture<Document<Void>> delete(String partition, String documentId) {
        return getInstance().instanceDelete(partition, documentId);
    }

    private synchronized AppCenterFuture<Document<Void>> instanceDelete(final String partition, final String documentId) {
        AppCenterLog.debug(LOG_TAG, String.format("Delete started for document with id: %s", documentId));
        final DefaultAppCenterFuture<Document<Void>> result = new DefaultAppCenterFuture<>();
        getTokenAndCallCosmosDbApi(
                partition,
                result,
                new TokenExchange.TokenExchangeServiceCallback() {

                    @Override
                    public void callCosmosDb(final TokenResult tokenResult) {
                        callCosmosDbDeleteApi(tokenResult, documentId, result);
                    }

                    @Override
                    public void completeFuture(Exception e) {
                        completeFutureAndRemovePendingCall(e, result);
                    }
                });
        return result;
    }

    private synchronized void callCosmosDbDeleteApi(TokenResult tokenResult, String documentId, final DefaultAppCenterFuture<Document<Void>> result) {
        CosmosDb.callCosmosDbApi(
                tokenResult,
                documentId,
                mHttpClient,
                METHOD_DELETE,
                null,
                new ServiceCallback() {

                    @Override
                    public void onCallSucceeded(String payload, Map<String, String> headers) {
                        completeFutureAndRemovePendingCall(new Document<Void>(), result);
                    }

                    @Override
                    public void onCallFailed(Exception e) {
                        completeFutureAndRemovePendingCall(e, result);
                    }
                });
    }

    //endregion

    //region Private utility methods

    private synchronized <T> void getTokenAndCallCosmosDbApi(String partition, DefaultAppCenterFuture<Document<T>> result, TokenExchange.TokenExchangeServiceCallback callback) {
        TokenResult tokenResult = TokenManager.getInstance().getCachedToken(partition);
        if (tokenResult != null) {
            callback.callCosmosDb(tokenResult);
        } else {
            ServiceCall tokenExchangeServiceCall =
                    TokenExchange.getDbToken(
                            partition,
                            mHttpClient,
                            mApiUrl,
                            mAppSecret,
                            callback);
            mPendingCalls.put(result, tokenExchangeServiceCall);
        }
    }

    private synchronized <T> void completeFutureAndRemovePendingCall(Document<T> value, DefaultAppCenterFuture<Document<T>> result) {
        result.complete(value);
        mPendingCalls.remove(result);
    }

    private synchronized <T> void completeFutureAndRemovePendingCall(Exception e, DefaultAppCenterFuture<Document<T>> future) {
        Utils.handleApiCallFailure(e);
        future.complete(new Document<T>(e));
        mPendingCalls.remove(future);
    }

    //endregion
}<|MERGE_RESOLUTION|>--- conflicted
+++ resolved
@@ -27,9 +27,7 @@
 import static com.microsoft.appcenter.http.DefaultHttpClient.METHOD_GET;
 import static com.microsoft.appcenter.http.DefaultHttpClient.METHOD_POST;
 import static com.microsoft.appcenter.http.HttpUtils.createHttpClient;
-import static com.microsoft.appcenter.storage.Constants.LOG_TAG;
-import static com.microsoft.appcenter.storage.Constants.SERVICE_NAME;
-import static com.microsoft.appcenter.storage.Constants.STORAGE_GROUP;
+import static com.microsoft.appcenter.storage.Constants.*;
 
 /**
  * Storage service.
@@ -162,31 +160,22 @@
      * Read a document
      * The document type (T) must be JSON deserializable
      */
-<<<<<<< HEAD
     public static <T> AppCenterFuture<Document<T>> read(String partition, String documentId, Class<T> documentType){
-=======
-    public static <T> AppCenterFuture<Document<T>> read(String partition, String documentId) {
->>>>>>> 97a3274c
         AppCenterLog.debug(LOG_TAG, "Read started");
         return getInstance().instanceRead(partition, documentId, documentType);
     }
 
     //region Read implementation
 
-<<<<<<< HEAD
     private synchronized  <T> AppCenterFuture<Document<T>> instanceRead(
             final String partition,
             final String documentId,
             final Class<T> documentType){
-=======
-    private synchronized <T> AppCenterFuture<Document<T>> instanceRead(final String partition, final String documentId) {
->>>>>>> 97a3274c
         final DefaultAppCenterFuture<Document<T>> result = new DefaultAppCenterFuture<>();
         getTokenAndCallCosmosDbApi(
                 partition,
                 result,
                 new TokenExchange.TokenExchangeServiceCallback() {
-
                     @Override
                     public void callCosmosDb(final TokenResult tokenResult) {
                         callCosmosDbReadApi(tokenResult, documentId, documentType, result);
@@ -195,8 +184,7 @@
                     @Override
                     public void completeFuture(Exception e) {
                         completeFutureAndRemovePendingCall(e, result);
-                    }
-                });
+                    }});
         return result;
     }
 
@@ -212,7 +200,6 @@
                 METHOD_GET,
                 null,
                 new ServiceCallback() {
-
                     @Override
                     public void onCallSucceeded(String payload, Map<String, String> headers) {
                         completeFutureAndRemovePendingCall(Utils.<T>parseDocument(payload, documentType), result);
@@ -221,8 +208,7 @@
                     @Override
                     public void onCallFailed(Exception e) {
                         completeFutureAndRemovePendingCall(e, result);
-                    }
-                });
+                    }});
         mPendingCalls.put(result, cosmosDbCall);
     }
 
@@ -256,7 +242,6 @@
      * Create a document
      * The document type (T) must be JSON deserializable
      */
-<<<<<<< HEAD
     private synchronized <T> AppCenterFuture<Document<T>> instanceCreate(final String partition, final String documentId, final T document, final Class<T> documentType){
         final DefaultAppCenterFuture<Document<T>> result = new DefaultAppCenterFuture<>();
         getTokenAndCallCosmosDbApi(
@@ -272,25 +257,6 @@
                 public void completeFuture(Exception e) {
                     completeFutureAndRemovePendingCall(e, result);
                 }});
-=======
-    private synchronized <T> AppCenterFuture<Document<T>> instanceCreate(final String partition, final String documentId, final T document) {
-        final DefaultAppCenterFuture<Document<T>> result = new DefaultAppCenterFuture<>();
-        getTokenAndCallCosmosDbApi(
-                partition,
-                result,
-                new TokenExchange.TokenExchangeServiceCallback() {
-
-                    @Override
-                    public void callCosmosDb(final TokenResult tokenResult) {
-                        callCosmosDbCreateApi(tokenResult, document, partition, documentId, result);
-                    }
-
-                    @Override
-                    public void completeFuture(Exception e) {
-                        completeFutureAndRemovePendingCall(e, result);
-                    }
-                });
->>>>>>> 97a3274c
         return result;
     }
 
@@ -306,7 +272,7 @@
                 null,
                 mHttpClient,
                 METHOD_POST,
-                new Document<>(document, partition, documentId).toString(),
+                new Document<T>(document, partition, documentId).toString(),
                 new ServiceCallback() {
 
                     @Override
@@ -317,8 +283,7 @@
                     @Override
                     public void onCallFailed(Exception e) {
                         completeFutureAndRemovePendingCall(e, result);
-                    }
-                });
+                    }});
     }
 
     //endregion
@@ -329,11 +294,7 @@
      * Replace a document
      * The document instance (T) must be JSON serializable
      */
-<<<<<<< HEAD
     public static  <T> AppCenterFuture<Document<T>> replace(String partition, String documentId, T document){
-=======
-    public <T> AppCenterFuture<Document<T>> replace(String partition, String documentId, T document) {
->>>>>>> 97a3274c
         return null;
     }
 
@@ -348,24 +309,21 @@
         return getInstance().instanceDelete(partition, documentId);
     }
 
-    private synchronized AppCenterFuture<Document<Void>> instanceDelete(final String partition, final String documentId) {
-        AppCenterLog.debug(LOG_TAG, String.format("Delete started for document with id: %s", documentId));
+    private synchronized  AppCenterFuture<Document<Void>> instanceDelete(final String partition, final String documentId){
         final DefaultAppCenterFuture<Document<Void>> result = new DefaultAppCenterFuture<>();
         getTokenAndCallCosmosDbApi(
-                partition,
-                result,
-                new TokenExchange.TokenExchangeServiceCallback() {
-
-                    @Override
-                    public void callCosmosDb(final TokenResult tokenResult) {
-                        callCosmosDbDeleteApi(tokenResult, documentId, result);
-                    }
-
-                    @Override
-                    public void completeFuture(Exception e) {
-                        completeFutureAndRemovePendingCall(e, result);
-                    }
-                });
+            partition,
+            result,
+            new TokenExchange.TokenExchangeServiceCallback() {
+                @Override
+                public void callCosmosDb(final TokenResult tokenResult) {
+                    callCosmosDbDeleteApi(tokenResult, documentId, result);
+                }
+
+                @Override
+                public void completeFuture(Exception e) {
+                    completeFutureAndRemovePendingCall(e, result);
+                }});
         return result;
     }
 
@@ -400,14 +358,13 @@
             callback.callCosmosDb(tokenResult);
         } else {
             ServiceCall tokenExchangeServiceCall =
-                    TokenExchange.getDbToken(
-                            partition,
-                            mHttpClient,
-                            mApiUrl,
-                            mAppSecret,
-                            callback);
-            mPendingCalls.put(result, tokenExchangeServiceCall);
-        }
+                TokenExchange.getDbToken(
+                        partition,
+                        mHttpClient,
+                        mApiUrl,
+                        mAppSecret,
+                        callback);
+        mPendingCalls.put(result, tokenExchangeServiceCall);
     }
 
     private synchronized <T> void completeFutureAndRemovePendingCall(Document<T> value, DefaultAppCenterFuture<Document<T>> result) {
