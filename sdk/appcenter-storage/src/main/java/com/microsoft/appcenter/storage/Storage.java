--- conflicted
+++ resolved
@@ -19,16 +19,6 @@
 import com.microsoft.appcenter.utils.async.AppCenterFuture;
 import com.microsoft.appcenter.utils.async.DefaultAppCenterFuture;
 
-<<<<<<< HEAD
-import org.json.JSONException;
-import org.json.JSONStringer;
-
-import java.net.URL;
-import java.util.HashMap;
-import java.util.List;
-import java.util.ArrayList;
-=======
->>>>>>> c9f47db6
 import java.util.Map;
 
 import static com.microsoft.appcenter.Constants.DEFAULT_API_URL;
@@ -245,53 +235,6 @@
         return null;
     }
 
-<<<<<<< HEAD
-    public synchronized <T> void getDbToken(final String partition, final DefaultAppCenterFuture<TokenResult> future) {
-        final TokenResult token = TokenManager.getInstance().getToken(partition);
-        if (token != null){
-            future.complete(token);
-        } else {
-            AppCenterLog.debug(LOG_TAG, "Get token from the appcenter service...");
-            String url = mApiUrl;
-            HttpClient httpClient = createHttpClient(mContext);
-            url += String.format(GET_TOKEN_PATH_FORMAT, mAppSecret);
-            httpClient.callAsync(
-                    url,
-                    METHOD_POST,
-                    new HashMap<String, String>() { { put(APP_SECRET_HEADER, mAppSecret); } },
-                    new HttpClient.CallTemplate() {
-
-                        @Override
-                        public String buildRequestBody() {
-                            return buildAppCenterGetDbTokenBodyPayload(partition);
-                        }
-
-                        @Override
-                        public void onBeforeCalling(URL url, Map<String, String> headers) { }
-                    }, new ServiceCallback() {
-
-                        @Override
-                        public void onCallSucceeded(final String payload, Map<String, String> headers) {
-                            TokensResponse tokensResponse = gson.fromJson(payload, TokensResponse.class);
-                            TokenResult token = tokensResponse.tokens().get(0);
-                            if (token.status() == Constants.UN_AUTHENTICATED) {
-                                future.complete(null);
-                            } else {
-                                TokenManager.getInstance().setToken(token);
-                                future.complete(token);
-                            }
-                        }
-
-                        @Override
-                        public void onCallFailed(Exception e) {
-                            handleApiCallFailure(e);
-
-                            // TODO: construct an error object
-                            future.complete(null);
-                        }
-                    });
-        }
-=======
     // Create a document
     // The document type (T) must be JSON deserializable
     private synchronized  <T> AppCenterFuture<Document<T>> instanceCreate(final String partition, final String documentId, final T document){
@@ -336,7 +279,6 @@
                     }});
 
         return result;
->>>>>>> c9f47db6
     }
 
     // Replace a document
