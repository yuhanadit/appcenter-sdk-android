--- conflicted
+++ resolved
@@ -146,12 +146,7 @@
      * The document instance (T) must be JSON serializable.
      */
     public static <T> AppCenterFuture<Document<T>> create(String partition, String documentId, T document, Class<T> documentType) {
-<<<<<<< HEAD
         return getInstance().instanceCreate(partition, documentId, document, documentType);
-=======
-        AppCenterLog.debug(LOG_TAG, "Create started");
-        return getInstance().instanceCreateOrUpdate(partition, documentId, document, documentType);
->>>>>>> 3a99dbcf
     }
 
     /**
