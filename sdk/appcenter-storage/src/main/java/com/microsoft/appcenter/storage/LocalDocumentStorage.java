--- conflicted
+++ resolved
@@ -167,13 +167,9 @@
                 return new Document<>(new StorageException("Document was found in the cache, but it was expired. The cached document has been invalidated."));
             }
             Document<T> document = Utils.parseDocument(values.getAsString(DOCUMENT_COLUMN_NAME), documentType);
-<<<<<<< HEAD
-            write(table, document, new WriteOptions(readOptions.getDeviceTimeToLive()), values.getAsString(PENDING_OPERATION_COLUMN_NAME));
-=======
->>>>>>> 8bc9eebf
             document.setIsFromCache(true);
             document.setPendingOperation(values.getAsString(PENDING_OPERATION_COLUMN_NAME));
-            write(document, new WriteOptions(readOptions.getDeviceTimeToLive()), values.getAsString(PENDING_OPERATION_COLUMN_NAME));
+            write(table, document, new WriteOptions(readOptions.getDeviceTimeToLive()), values.getAsString(PENDING_OPERATION_COLUMN_NAME));
             return document;
         }
         AppCenterLog.info(LOG_TAG, "Document was found in the cache, but it was expired. The cached document has been invalidated.");
