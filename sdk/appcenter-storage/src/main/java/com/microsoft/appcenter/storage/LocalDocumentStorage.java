--- conflicted
+++ resolved
@@ -199,15 +199,6 @@
         return write(document, writeOptions, Constants.PENDING_OPERATION_REPLACE_VALUE);
     }
 
-<<<<<<< HEAD
-    void deleteOffline(String partition, String documentId) {
-        PendingOperation operation = new PendingOperation(Constants.PENDING_OPERATION_DELETE_VALUE, partition, documentId, null, 0);
-        long now = Calendar.getInstance().getTimeInMillis();
-        mDatabaseManager.replace(getContentValues(operation, now), PARTITION_COLUMN_NAME, DOCUMENT_ID_COLUMN_NAME);
-    }
-
-    void deleteOnline(String partition, String documentId) {
-=======
     /**
      * Creates or overwrites specified document entry in the cache. Sets the de-serialized value of
      * the document to null and the pending operation to DELETE.
@@ -224,11 +215,11 @@
 
     /**
      * Deletes the specified document from the local cache.
-     * @param partition Partition key.
+     *
+     * @param partition  Partition key.
      * @param documentId Document id.
      */
-    void delete(String partition, String documentId) {
->>>>>>> 90e40b5c
+    void deleteOnline(String partition, String documentId) {
         AppCenterLog.debug(LOG_TAG, String.format("Trying to delete %s:%s document from cache", partition, documentId));
         try {
             mDatabaseManager.delete(
@@ -239,17 +230,12 @@
         }
     }
 
-<<<<<<< HEAD
+    /**
+     * Deletes the specified document from the cache.
+     * @param pendingOperation Pending operation to delete.
+     */
     void deletePendingOperation(PendingOperation pendingOperation) {
         deleteOnline(pendingOperation.getPartition(), pendingOperation.getDocumentId());
-=======
-    /**
-     * Deletes the specified document from the cache.
-     * @param pendingOperation Pending operation to delete.
-     */
-    void delete(PendingOperation pendingOperation) {
-        delete(pendingOperation.getPartition(), pendingOperation.getDocumentId());
->>>>>>> 90e40b5c
     }
 
     List<PendingOperation> getPendingOperations() {
