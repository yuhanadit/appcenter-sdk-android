/*
 * Copyright (c) Microsoft Corporation. All rights reserved.
 * Licensed under the MIT License.
 */

package com.microsoft.appcenter.storage;

import android.content.ContentValues;
import android.content.Context;
import android.database.Cursor;
import android.database.sqlite.SQLiteQueryBuilder;
import android.support.annotation.VisibleForTesting;

import com.microsoft.appcenter.storage.exception.StorageException;
import com.microsoft.appcenter.storage.models.Document;
import com.microsoft.appcenter.storage.models.ReadOptions;
import com.microsoft.appcenter.storage.models.WriteOptions;
import com.microsoft.appcenter.utils.AppCenterLog;
import com.microsoft.appcenter.utils.storage.DatabaseManager;
import com.microsoft.appcenter.utils.storage.SQLiteUtils;

import java.util.Calendar;

import static com.microsoft.appcenter.AppCenter.LOG_TAG;
import static com.microsoft.appcenter.storage.Constants.PENDING_OPERATION_CREATE_VALUE;

class LocalDocumentStorage {

    /**
     * Database name.
     */
    @VisibleForTesting
    static final String DATABASE = "com.microsoft.appcenter.documents";

    /**
     * Table name.
     */
    private static final String TABLE = "cache";

    /**
     * Partition column.
     */
    private static final String PARTITION_COLUMN_NAME = "partition";

    /**
     * Document Id column.
     */
    private static final String DOCUMENT_ID_COLUMN_NAME = "document_id";

    /**
     * Document column.
     */
    private static final String DOCUMENT_COLUMN_NAME = "document";

    /**
     * Etag column.
     */
    private static final String ETAG_COLUMN_NAME = "etag";

    /**
     * Expiration time column.
     */
    private static final String EXPIRATION_TIME_COLUMN_NAME = "expiration_time";

    /**
     * Download time column.
     */
    private static final String DOWNLOAD_TIME_COLUMN_NAME = "download_time";

    /**
     * Operation time column.
     */
    private static final String OPERATION_TIME_COLUMN_NAME = "operation_time";

    /**
     * Pending operation column.
     */
    private static final String PENDING_OPERATION_COLUMN_NAME = "pending_operation";

    /**
     * Current version of the schema.
     */
    private static final int VERSION = 1;

    /**
     * Current schema.
     */
    private static final ContentValues SCHEMA =
            getContentValues("", "", new Document<>(), "", 0, 0, 0, "");

    private final DatabaseManager mDatabaseManager;

    private LocalDocumentStorage(DatabaseManager databaseManager) {
        mDatabaseManager = databaseManager;
    }

    LocalDocumentStorage(Context context) {
        this(new DatabaseManager(context, DATABASE, TABLE, VERSION, SCHEMA, new DatabaseManager.DefaultListener()));
    }

    <T> long write(Document<T> document, WriteOptions writeOptions) {
        return write(document, writeOptions, PENDING_OPERATION_CREATE_VALUE);
    }

<<<<<<< HEAD
    <T> long write(Document<T> document, WriteOptions writeOptions, String pendingOperationValue) {
        if (writeOptions.getDeviceTimeToLive() == WriteOptions.NO_CACHE) {
            return 0;
        }
        AppCenterLog.debug(LOG_TAG, String.format("Trying to write %s:%s document to cache", document.getPartition(), document.getId()));
=======
    <T> void write(Document<T> document, WriteOptions writeOptions, String pendingOperationValue) {
        AppCenterLog.debug(LOG_TAG, String.format("Trying to replace %s:%s document to cache", document.getPartition(), document.getId()));
>>>>>>> 28af1346
        Calendar expiresAt = Calendar.getInstance();
        expiresAt.add(Calendar.SECOND, writeOptions.getDeviceTimeToLive());
        ContentValues values = getContentValues(
                document.getPartition(),
                document.getId(),
                document,
                document.getEtag(),
                expiresAt.getTimeInMillis(),
                expiresAt.getTimeInMillis(),
                expiresAt.getTimeInMillis(),
                pendingOperationValue);
        return mDatabaseManager.replace(values);
    }

    <T> Document<T> read(String partition, String documentId, Class<T> documentType, ReadOptions readOptions) {
        AppCenterLog.debug(LOG_TAG, String.format("Trying to read %s:%s document from cache", partition, documentId));
        Cursor cursor;
        ContentValues values;
        try {
            cursor = mDatabaseManager.getCursor(
                    getPartitionAndDocumentIdQueryBuilder(),
                    null,
                    new String[]{partition, documentId},
                    EXPIRATION_TIME_COLUMN_NAME + " DESC");
        } catch (RuntimeException e) {
            AppCenterLog.error(LOG_TAG, "Failed to read from cache: ", e);
            return new Document<>("Failed to read from cache.", e);
        }

        /* We only expect one value as we do upserts in the `write` method */
        values = mDatabaseManager.nextValues(cursor);
        if (values != null) {
            if (ReadOptions.isExpired(values.getAsLong(EXPIRATION_TIME_COLUMN_NAME))) {
                mDatabaseManager.delete(cursor.getLong(0));
                AppCenterLog.info(LOG_TAG, "Document was found in the cache, but it was expired. The cached document has been invalidated.");
                return new Document<>(new StorageException("Document was found in the cache, but it was expired. The cached document has been invalidated."));
            }
            Document<T> document = Utils.parseDocument(values.getAsString(DOCUMENT_COLUMN_NAME), documentType);
            write(document, new WriteOptions(readOptions.getDeviceTimeToLive()));
            document.setIsFromCache(true);
            return document;
        }
        AppCenterLog.info(LOG_TAG, "Document was found in the cache, but it was expired. The cached document has been invalidated.");
        return new Document<>(new StorageException("Document was not found in the cache."));
    }

    <T> Document<T> createOrUpdate(String partition, String documentId, T document, Class<T> documentType, WriteOptions writeOptions){
        Document<T> cachedDocument = read(partition, documentId, documentType, new ReadOptions(ReadOptions.NO_CACHE));
        if (cachedDocument.getError()!= null && cachedDocument.getError().getError().getMessage().equals("Failed to read from cache.")) {
            return cachedDocument;
        }

        /* The document cache has been expired, or the document did not exists, create it. */
        Document<T> writeDocument = new Document<>(document, partition, documentId);
        long rowId = cachedDocument.getError() != null ? create(writeDocument, writeOptions) : update(writeDocument, writeOptions);
        return rowId >= 0 ? writeDocument : new Document<T>(new StorageException("Failed to write document into cache."));
    }

    <T> long create(Document<T> document, WriteOptions writeOptions){
        return write(document, writeOptions, Constants.PENDING_OPERATION_CREATE_VALUE);
    }

    <T> long update(Document<T> document, WriteOptions writeOptions){
        return write(document, writeOptions, Constants.PENDING_OPERATION_REPLACE_VALUE);
    }

    void delete(String partition, String documentId) {
        AppCenterLog.debug(LOG_TAG, String.format("Trying to delete %s:%s document from cache", partition, documentId));
        try {
            mDatabaseManager.delete(
                    String.format("%s = ? AND %s = ?", PARTITION_COLUMN_NAME, DOCUMENT_ID_COLUMN_NAME),
                    new String[]{partition, documentId});
        } catch (RuntimeException e) {
            AppCenterLog.error(LOG_TAG, "Failed to delete from cache: ", e);
        }
    }

    private static SQLiteQueryBuilder getPartitionAndDocumentIdQueryBuilder() {
        SQLiteQueryBuilder builder = SQLiteUtils.newSQLiteQueryBuilder();
        builder.appendWhere(PARTITION_COLUMN_NAME + " = ?");
        builder.appendWhere(" AND ");
        builder.appendWhere(DOCUMENT_ID_COLUMN_NAME + " = ?");
        return builder;
    }

    private static <T> ContentValues getContentValues(
            String partition,
            String documentId,
            Document<T> document,
            String etag,
            long expirationTime,
            long downloadTime,
            long operationTime,
            String pendingOperation) {
        ContentValues values = new ContentValues();
        values.put(PARTITION_COLUMN_NAME, partition);
        values.put(DOCUMENT_ID_COLUMN_NAME, documentId);
        values.put(DOCUMENT_COLUMN_NAME, Utils.getGson().toJson(document));
        values.put(ETAG_COLUMN_NAME, etag);
        values.put(EXPIRATION_TIME_COLUMN_NAME, expirationTime);
        values.put(DOWNLOAD_TIME_COLUMN_NAME, downloadTime);
        values.put(OPERATION_TIME_COLUMN_NAME, operationTime);
        values.put(PENDING_OPERATION_COLUMN_NAME, pendingOperation);
        return values;
    }
}<|MERGE_RESOLUTION|>--- conflicted
+++ resolved
@@ -101,17 +101,12 @@
     <T> long write(Document<T> document, WriteOptions writeOptions) {
         return write(document, writeOptions, PENDING_OPERATION_CREATE_VALUE);
     }
-
-<<<<<<< HEAD
+    
     <T> long write(Document<T> document, WriteOptions writeOptions, String pendingOperationValue) {
         if (writeOptions.getDeviceTimeToLive() == WriteOptions.NO_CACHE) {
             return 0;
         }
-        AppCenterLog.debug(LOG_TAG, String.format("Trying to write %s:%s document to cache", document.getPartition(), document.getId()));
-=======
-    <T> void write(Document<T> document, WriteOptions writeOptions, String pendingOperationValue) {
         AppCenterLog.debug(LOG_TAG, String.format("Trying to replace %s:%s document to cache", document.getPartition(), document.getId()));
->>>>>>> 28af1346
         Calendar expiresAt = Calendar.getInstance();
         expiresAt.add(Calendar.SECOND, writeOptions.getDeviceTimeToLive());
         ContentValues values = getContentValues(
