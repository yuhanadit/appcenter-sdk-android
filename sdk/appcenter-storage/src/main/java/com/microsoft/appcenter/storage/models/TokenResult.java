package com.microsoft.appcenter.storage.models;

import com.google.gson.annotations.Expose;
import com.google.gson.annotations.SerializedName;
import com.microsoft.appcenter.ingestion.models.json.JSONDateUtils;
import com.microsoft.appcenter.utils.AppCenterLog;

import org.json.JSONException;

import java.util.Date;

import static com.microsoft.appcenter.storage.Constants.LOG_TAG;

/**
 * Token fetch result.
 */
public class TokenResult {

    /**
     * The partition property.
     */
    @Expose
    @SerializedName(value = "partition")
    private String partition;

    /**
     * Cosmos db account name.
     */
    @Expose
    @SerializedName(value = "dbAccount")
    private String dbAccount;

    /**
     * Cosmos db database name within the specified account.
     */
    @Expose
    @SerializedName(value = "dbName")
    private String dbName;

    /**
     * Cosmos db collection name within the specified database.
     */
    @Expose
    @SerializedName(value = "dbCollectionName")
    private String dbCollectionName;

    /**
     * The token to be used to talk to cosmos db.
     */
    @Expose
    @SerializedName(value = "token")
    private String token;

    /**
     * Possible values include: 'failed', 'unauthenticated', 'succeed'.
     */
    @Expose
    @SerializedName(value = "status")
    private String status;

    /**
     * The UTC timestamp for a token expiration time.
     */
    @Expose
    @SerializedName(value = "expiresOn")
    private String expiresOn;

    /**
     * Get the partition value.
     *
     * @return The partition value.
     */
    public String partition() {
        return this.partition;
    }

    /**
     * Get the token expiration time.
     *
     * @return The token expiration value.
     */
    public Date expiresOn() {
        try {
            return JSONDateUtils.toDate(this.expiresOn);
        } catch (JSONException ex) {
            AppCenterLog.error(
                    LOG_TAG, String.format(
                            "Unable to convert '%s' to ISO 8601 Date format ",
                            expiresOn));
            return new Date(0);
        }
    }

    /**
     * Set the partition value.
     *
     * @param partition The partition value to set.
     * @return The TokenResult object itself.
     */
    public TokenResult withPartition(String partition) {
        this.partition = partition;
        return this;
    }

    /**
     * Set the token expiration time value.
     *
     * @param expiresOn Token expiration time value to set.
     * @return The TokenResult object itself.
     */
    public TokenResult withExpirationTime(Date expiresOn) {
        try {
            this.expiresOn = JSONDateUtils.toString(expiresOn);
        } catch (JSONException ex) {
<<<<<<< HEAD
            AppCenterLog.error(Constants.LOG_TAG, "Unable to convert '" + expiresOn + "' Date to ISO 8601 string");
=======
            AppCenterLog.error(
                    LOG_TAG,
                    String.format(
                            "Unable to convert '%s' Date to ISO 8601 string",
                            (expiresOn == null ? "(null)" : expiresOn)));
>>>>>>> 3a99dbcf
            this.expiresOn = null;
        }
        return this;
    }

    /**
     * Get cosmos db account name.
     *
     * @return The dbAccount value.
     */
    public String dbAccount() {
        return this.dbAccount;
    }

    /**
     * Set cosmos db account name.
     *
     * @param dbAccount The dbAccount value to set.
     * @return The TokenResult object itself.
     */
    public TokenResult withDbAccount(String dbAccount) {
        this.dbAccount = dbAccount;
        return this;
    }

    /**
     * Get cosmos db database name within the specified account.
     *
     * @return The dbName value.
     */
    public String dbName() {
        return this.dbName;
    }

    /**
     * Set cosmos db database name within the specified account.
     *
     * @param dbName The dbName value to set.
     * @return The TokenResult object itself.
     */
    public TokenResult withDbName(String dbName) {
        this.dbName = dbName;
        return this;
    }

    /**
     * Get cosmos db collection name within the specified database.
     *
     * @return The dbCollectionName value.
     */
    public String dbCollectionName() {
        return this.dbCollectionName;
    }

    /**
     * Set cosmos db collection name within the specified database.
     *
     * @param dbCollectionName The dbCollectionName value to set.
     * @return The TokenResult object itself.
     */
    public TokenResult withDbCollectionName(String dbCollectionName) {
        this.dbCollectionName = dbCollectionName;
        return this;
    }

    /**
     * Get the token to be used to talk to cosmos db.
     *
     * @return The token value.
     */
    public String token() {
        return this.token;
    }

    /**
     * Set the token to be used to talk to cosmos db.
     *
     * @param token The token value to set.
     * @return The TokenResult object itself.
     */
    public TokenResult withToken(String token) {
        this.token = token;
        return this;
    }

    /**
     * Get possible values include: 'failed', 'unauthenticated', 'succeed'.
     *
     * @return The status value.
     */
    public String status() {
        return this.status;
    }

    /**
     * Set possible values include: 'failed', 'unauthenticated', 'succeed'.
     *
     * @param status The status value to set.
     * @return The TokenResult object itself.
     */
    public TokenResult withStatus(String status) {
        this.status = status;
        return this;
    }
}<|MERGE_RESOLUTION|>--- conflicted
+++ resolved
@@ -112,15 +112,11 @@
         try {
             this.expiresOn = JSONDateUtils.toString(expiresOn);
         } catch (JSONException ex) {
-<<<<<<< HEAD
-            AppCenterLog.error(Constants.LOG_TAG, "Unable to convert '" + expiresOn + "' Date to ISO 8601 string");
-=======
             AppCenterLog.error(
                     LOG_TAG,
                     String.format(
                             "Unable to convert '%s' Date to ISO 8601 string",
                             (expiresOn == null ? "(null)" : expiresOn)));
->>>>>>> 3a99dbcf
             this.expiresOn = null;
         }
         return this;
