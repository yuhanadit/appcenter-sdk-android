/*
 * Copyright (c) Microsoft Corporation. All rights reserved.
 * Licensed under the MIT License.
 */

package com.microsoft.appcenter.auth;

import android.accounts.NetworkErrorException;
import android.annotation.SuppressLint;
import android.app.Activity;
import android.content.Context;
import android.support.annotation.NonNull;
import android.support.annotation.UiThread;
import android.support.annotation.VisibleForTesting;
import android.support.annotation.WorkerThread;

import com.microsoft.appcenter.AbstractAppCenterService;
import com.microsoft.appcenter.AppCenter;
import com.microsoft.appcenter.channel.Channel;
import com.microsoft.appcenter.http.HttpClient;
import com.microsoft.appcenter.http.HttpException;
import com.microsoft.appcenter.http.HttpUtils;
import com.microsoft.appcenter.http.ServiceCall;
import com.microsoft.appcenter.http.ServiceCallback;
import com.microsoft.appcenter.utils.AppCenterLog;
import com.microsoft.appcenter.utils.HandlerUtils;
import com.microsoft.appcenter.utils.NetworkStateHelper;
import com.microsoft.appcenter.utils.async.AppCenterFuture;
import com.microsoft.appcenter.utils.async.DefaultAppCenterFuture;
import com.microsoft.appcenter.utils.context.AbstractTokenContextListener;
import com.microsoft.appcenter.utils.context.AuthTokenContext;
import com.microsoft.appcenter.utils.storage.FileManager;
import com.microsoft.appcenter.utils.storage.SharedPreferencesManager;
import com.microsoft.identity.client.AuthenticationCallback;
import com.microsoft.identity.client.IAccount;
import com.microsoft.identity.client.IAuthenticationResult;
import com.microsoft.identity.client.ILoggerCallback;
import com.microsoft.identity.client.Logger;
import com.microsoft.identity.client.PublicClientApplication;
import com.microsoft.identity.client.exception.MsalException;
import com.microsoft.identity.client.exception.MsalUiRequiredException;

import org.json.JSONArray;
import org.json.JSONException;
import org.json.JSONObject;

import java.io.File;
import java.io.IOException;
import java.net.URL;
import java.util.Date;
import java.util.HashMap;
import java.util.Map;
import java.util.concurrent.CancellationException;

import static android.util.Log.VERBOSE;
import static com.microsoft.appcenter.auth.Constants.AUTHORITIES;
import static com.microsoft.appcenter.auth.Constants.AUTHORITY_DEFAULT;
import static com.microsoft.appcenter.auth.Constants.AUTHORITY_TYPE;
import static com.microsoft.appcenter.auth.Constants.AUTHORITY_TYPE_B2C;
import static com.microsoft.appcenter.auth.Constants.AUTHORITY_URL;
import static com.microsoft.appcenter.auth.Constants.AUTH_GROUP;
import static com.microsoft.appcenter.auth.Constants.CONFIG_URL_FORMAT;
import static com.microsoft.appcenter.auth.Constants.DEFAULT_CONFIG_URL;
import static com.microsoft.appcenter.auth.Constants.FILE_PATH;
import static com.microsoft.appcenter.auth.Constants.HEADER_E_TAG;
import static com.microsoft.appcenter.auth.Constants.HEADER_IF_NONE_MATCH;
import static com.microsoft.appcenter.auth.Constants.IDENTITY_SCOPE;
import static com.microsoft.appcenter.auth.Constants.LOG_TAG;
import static com.microsoft.appcenter.auth.Constants.PREFERENCE_E_TAG_KEY;
import static com.microsoft.appcenter.auth.Constants.SERVICE_NAME;
import static com.microsoft.appcenter.http.DefaultHttpClient.METHOD_GET;
import static com.microsoft.appcenter.http.HttpUtils.createHttpClient;

/**
 * Auth service.
 */
public class Auth extends AbstractAppCenterService implements NetworkStateHelper.Listener {

    /**
     * Delimiter between two tags.
     */
    @VisibleForTesting
    static final String TAG_DELIMITER = ":";

    /**
     * Shared instance.
     */
    @SuppressLint("StaticFieldLeak")
    private static Auth sInstance;

    /**
     * Current config base URL.
     */
    private String mConfigUrl = DEFAULT_CONFIG_URL;

    /**
     * Application context.
     */
    private Context mContext;

    /**
     * Application secret.
     */
    private String mAppSecret;

    /**
     * Authentication client.
     */
    private PublicClientApplication mAuthenticationClient;

    /**
     * Authority url for the authentication client.
     */
    private String mAuthorityUrl;

    /**
     * Scope we need to use when acquiring user ID tokens.
     */
    private String mIdentityScope;

    /**
     * HTTP client call, for cancellation.
     */
    private ServiceCall mGetConfigCall;

    /**
     * Current activity.
     */
    private Activity mActivity;

    /**
     * Last sign-in future. It's used to prevent concurrent requests.
     */
    private DefaultAppCenterFuture<SignInResult> mLastSignInFuture;

    /**
     * Last refresh future. It's used to prevent concurrent requests.
     */
    private DefaultAppCenterFuture<SignInResult> mLastRefreshFuture;

    /**
     * The home account id that should be used for refreshing token after coming back online.
     */
    private String mHomeAccountIdToRefresh;

    /**
     * The listener to catch if a token needs to be refreshed.
     */
    private final AuthTokenContext.Listener mAuthTokenContextListener = new AbstractTokenContextListener() {

        @Override
        public void onTokenRequiresRefresh(String homeAccountId) {
            boolean networkConnected = NetworkStateHelper.getSharedInstance(mContext).isNetworkConnected();
            refreshToken(homeAccountId, networkConnected);
        }
    };

    /**
<<<<<<< HEAD
=======
     * Init.
     */
    private Auth() {

        /* Setup MSAL Logging. */
        Logger.getInstance().setLogLevel(Logger.LogLevel.VERBOSE);
        try {
            Logger.getInstance().setExternalLogger(new ILoggerCallback() {

                @Override
                public void log(String tag, Logger.LogLevel logLevel, String message, boolean containsPII) {
                    if (!containsPII) {
                        String prefixedTag = LOG_TAG + TAG_DELIMITER + tag;
                        switch (logLevel) {
                            case VERBOSE:
                                AppCenterLog.verbose(prefixedTag, message);
                                break;
                            case INFO:
                                AppCenterLog.info(prefixedTag, message);
                                break;
                            case WARNING:
                                AppCenterLog.warn(prefixedTag, message);
                                break;
                            case ERROR:
                                AppCenterLog.error(prefixedTag, message);
                                break;
                        }
                    }
                }
            });
        } catch (Exception e) {

            /* Should only happen in tests when resetting the external logger. */
            AppCenterLog.error(LOG_TAG, "Enabling MSAL logging failed.", e);
        }
    }

    /**
>>>>>>> 85db2177
     * Get shared instance.
     *
     * @return shared instance.
     */
    public static synchronized Auth getInstance() {
        if (sInstance == null) {
            sInstance = new Auth();
        }
        return sInstance;
    }

    @VisibleForTesting
    static synchronized void unsetInstance() {
        sInstance = null;
    }

    /**
     * Change the remote configuration base URL.
     *
     * @param configUrl configuration base URL.
     */
    public static void setConfigUrl(String configUrl) {
        getInstance().setInstanceConfigUrl(configUrl);
    }

    /**
     * Check whether Auth service is enabled or not.
     *
     * @return future with result being <code>true</code> if enabled, <code>false</code> otherwise.
     * @see AppCenterFuture
     */
    public static AppCenterFuture<Boolean> isEnabled() {
        return getInstance().isInstanceEnabledAsync();
    }

    /**
     * Enable or disable Auth service.
     *
     * @param enabled <code>true</code> to enable, <code>false</code> to disable.
     * @return future with null result to monitor when the operation completes.
     */
    public static AppCenterFuture<Void> setEnabled(boolean enabled) {
        return getInstance().setInstanceEnabledAsync(enabled);
    }

    /**
     * Sign in to get user information.
     *
     * @return future with the result of the asynchronous sign-in operation.
     */
    public static AppCenterFuture<SignInResult> signIn() {
        return getInstance().instanceSignIn();
    }

    /**
     * Sign out user and invalidate a user's token.
     */
    public static void signOut() {
        getInstance().instanceSignOut();
    }

    @Override
    public synchronized void onStarted(@NonNull Context context, @NonNull Channel channel, String appSecret, String transmissionTargetToken, boolean startedFromApp) {
        mContext = context;
        mAppSecret = appSecret;

        /* Setup MSAL Logging. */
        Logger.getInstance().setLogLevel(Logger.LogLevel.VERBOSE);
        try {
            Logger.getInstance().setExternalLogger(new ILoggerCallback() {
                @Override
                public void log(String tag, Logger.LogLevel logLevel, String message, boolean containsPII) {
                    if (!containsPII) {
                        String prefixedTag = LOG_TAG + TAG_DELIMITER + tag;
                        if (Logger.LogLevel.VERBOSE == logLevel) {
                            AppCenterLog.verbose(prefixedTag, message);
                        } else if (Logger.LogLevel.INFO == logLevel) {
                            AppCenterLog.info(prefixedTag, message);
                        } else if (Logger.LogLevel.WARNING == logLevel) {
                            AppCenterLog.warn(prefixedTag, message);
                        } else if (Logger.LogLevel.ERROR == logLevel) {
                            AppCenterLog.error(prefixedTag, message);
                        }
                    }
                }
            });
        } catch (Exception e) {

            /* Should only happen in tests when resetting the external logger. */
            AppCenterLog.error(LOG_TAG, "Enabling MSAL logging failed.", e);
        }

        /* The auth token from the previous launch is required. */
        AuthTokenContext.getInstance().doNotResetAuthAfterStart();
        super.onStarted(context, channel, appSecret, transmissionTargetToken, startedFromApp);
    }

    /**
     * React to enable state change.
     *
     * @param enabled current state.
     */
    @Override
    protected synchronized void applyEnabledState(boolean enabled) {
        if (enabled) {
            AuthTokenContext.getInstance().addListener(mAuthTokenContextListener);
            NetworkStateHelper.getSharedInstance(mContext).addListener(this);

            /* Load cached configuration in case APIs are called early. */
            loadConfigurationFromCache();

            /* Download the latest configuration in background. */
            downloadConfiguration();
        } else {
            AuthTokenContext.getInstance().removeListener(mAuthTokenContextListener);
            NetworkStateHelper.getSharedInstance(mContext).removeListener(this);
            if (mGetConfigCall != null) {
                mGetConfigCall.cancel();
                mGetConfigCall = null;
            }
            mAuthenticationClient = null;
            mIdentityScope = null;
            cancelPendingOperations(new IllegalStateException("Auth is disabled."));
            mLastSignInFuture = null;
            mLastRefreshFuture = null;
            clearCache();
            removeTokenAndAccount();
        }
    }

    @Override
    protected String getGroupName() {
        return AUTH_GROUP;
    }

    @Override
    public String getServiceName() {
        return SERVICE_NAME;
    }

    @Override
    protected String getLoggerTag() {
        return LOG_TAG;
    }

    @Override
    public synchronized void onActivityResumed(Activity activity) {
        mActivity = activity;
    }

    @Override
    public synchronized void onActivityPaused(Activity activity) {
        mActivity = null;
    }

    @Override
    public synchronized void onNetworkStateUpdated(boolean connected) {
        if (!connected || mHomeAccountIdToRefresh == null) {
            return;
        }
        final String homeAccountId = mHomeAccountIdToRefresh;
        mHomeAccountIdToRefresh = null;
        post(new Runnable() {

            @Override
            public void run() {
                refreshToken(homeAccountId, true);

            }
        });
    }

    /**
     * Implements {@link #setConfigUrl(String)} at instance level.
     */
    private synchronized void setInstanceConfigUrl(String configUrl) {
        mConfigUrl = configUrl;
    }

    @WorkerThread
    private synchronized void removeTokenAndAccount() {
        AuthTokenContext authTokenContext = AuthTokenContext.getInstance();
        removeAccount(authTokenContext.getHomeAccountId());
        authTokenContext.setAuthToken(null, null, null);
    }

    private synchronized void cancelPendingOperations(Exception exception) {
        if (isFutureInProgress(mLastSignInFuture)) {
            mLastSignInFuture.complete(new SignInResult(null, exception));
        }
        if (isFutureInProgress(mLastRefreshFuture)) {
            mLastRefreshFuture.complete(new SignInResult(null, exception));
        }
        mHomeAccountIdToRefresh = null;
    }

    private synchronized void downloadConfiguration() {

        /* Configure http call to download the configuration. Add ETag if we have a cached entry. */
        HttpClient httpClient = createHttpClient(mContext);
        Map<String, String> headers = new HashMap<>();
        String eTag = SharedPreferencesManager.getString(PREFERENCE_E_TAG_KEY);
        if (eTag != null) {
            headers.put(HEADER_IF_NONE_MATCH, eTag);
        }
        String url = String.format(CONFIG_URL_FORMAT, mConfigUrl, mAppSecret);
        mGetConfigCall = httpClient.callAsync(url, METHOD_GET, headers, new HttpClient.CallTemplate() {

            @Override
            public String buildRequestBody() {
                return null;
            }

            @Override
            public void onBeforeCalling(URL url, Map<String, String> headers) {
                if (AppCenter.getLogLevel() <= VERBOSE) {
                    String urlString = url.toString().replaceAll(mAppSecret, HttpUtils.hideSecret(mAppSecret));
                    AppCenterLog.verbose(LOG_TAG, "Calling " + urlString + "...");
                    AppCenterLog.verbose(LOG_TAG, "Headers: " + headers);
                }
            }
        }, new ServiceCallback() {

            @Override
            public void onCallSucceeded(final String payload, final Map<String, String> headers) {
                post(new Runnable() {

                    @Override
                    public void run() {
                        processDownloadedConfig(payload, headers.get(HEADER_E_TAG));
                    }
                });
            }

            @Override
            public void onCallFailed(final Exception e) {
                post(new Runnable() {

                    @Override
                    public void run() {
                        if (e instanceof HttpException && ((HttpException) e).getStatusCode() == 304) {
                            processDownloadNotModified();
                        } else {
                            processDownloadError(e);
                        }
                    }
                });
            }
        });
    }

    @WorkerThread
    private synchronized void processDownloadedConfig(String payload, String eTag) {
        boolean continueSignIn = isPendingSignInWaitingForConfiguration();
        mGetConfigCall = null;
        saveConfigFile(payload, eTag);
        AppCenterLog.info(LOG_TAG, "Configure auth from downloaded configuration.");
        initAuthenticationClient(payload);
        if (continueSignIn) {
            selectSignInTypeAndSignIn(mLastSignInFuture);
        }
    }

    private synchronized void processDownloadNotModified() {
        mGetConfigCall = null;
        AppCenterLog.info(LOG_TAG, "Auth configuration didn't change.");

        /*
         * We should never be in the case where we don't have a config file and we get 304,
         * if that ever happens we are stuck and thus signIn fails.
         */
        if (isPendingSignInWaitingForConfiguration()) {
            mLastSignInFuture.complete(new SignInResult(null, new IllegalStateException("Cannot load auth configuration from the server.")));
        }
    }

    @WorkerThread
    private void loadConfigurationFromCache() {
        File configFile = getConfigFile();
        if (configFile.exists()) {
            AppCenterLog.info(LOG_TAG, "Configure auth from cached configuration.");
            initAuthenticationClient(FileManager.read(configFile));
        }
    }

    private synchronized void processDownloadError(Exception e) {
        mGetConfigCall = null;
        AppCenterLog.error(LOG_TAG, "Cannot load auth configuration from the server.", e);
        if (isPendingSignInWaitingForConfiguration()) {
            mLastSignInFuture.complete(new SignInResult(null, new IllegalStateException("Cannot load auth configuration from the server.")));
        }
    }

    @WorkerThread
    private synchronized void initAuthenticationClient(String configurationPayload) {

        /* Parse configuration. */
        try {
            JSONObject configuration = new JSONObject(configurationPayload);
            String identityScope = configuration.getString(IDENTITY_SCOPE);
            String authorityUrl = null;
            JSONArray authorities = configuration.getJSONArray(AUTHORITIES);
            for (int i = 0; i < authorities.length(); i++) {
                JSONObject authority = authorities.getJSONObject(i);
                if (authority.optBoolean(AUTHORITY_DEFAULT) && AUTHORITY_TYPE_B2C.equals(authority.getString(AUTHORITY_TYPE))) {
                    authorityUrl = authority.getString(AUTHORITY_URL);
                    break;
                }
            }
            if (authorityUrl != null) {

                /* The remaining validation is done by the library. */
                mAuthenticationClient = new PublicClientApplication(mContext, getConfigFile());
                mAuthorityUrl = authorityUrl;
                mIdentityScope = identityScope;
                AppCenterLog.info(LOG_TAG, "Auth service configured successfully.");
            } else {
                throw new IllegalStateException("Cannot find a b2c authority configured to be the default.");
            }
        } catch (JSONException | RuntimeException e) {
            AppCenterLog.error(LOG_TAG, "The configuration is invalid.", e);
            clearCache();
        }
    }

    @NonNull
    private File getConfigFile() {
        return new File(mContext.getFilesDir(), FILE_PATH);
    }

    @WorkerThread
    private void saveConfigFile(String payload, String eTag) {
        File file = getConfigFile();
        FileManager.mkdir(file.getParent());
        try {
            FileManager.write(file, payload);
            SharedPreferencesManager.putString(PREFERENCE_E_TAG_KEY, eTag);
            AppCenterLog.debug(LOG_TAG, "Auth configuration saved in cache.");
        } catch (IOException e) {
            AppCenterLog.warn(LOG_TAG, "Failed to cache auth configuration.", e);
        }
    }

    @WorkerThread
    private void clearCache() {
        SharedPreferencesManager.remove(PREFERENCE_E_TAG_KEY);
        FileManager.delete(getConfigFile());
        AppCenterLog.debug(LOG_TAG, "Auth configuration cache cleared.");
    }

    private synchronized AppCenterFuture<SignInResult> instanceSignIn() {
        final DefaultAppCenterFuture<SignInResult> future = new DefaultAppCenterFuture<>();
        if (isFutureInProgress(mLastSignInFuture)) {
            future.complete(new SignInResult(null, new IllegalStateException("Sign-in already in progress.")));
            return future;
        }
        if (isFutureInProgress(mLastRefreshFuture)) {
            mLastRefreshFuture.complete(new SignInResult(null, new CancellationException()));
        }
        mLastSignInFuture = future;
        postAsyncGetter(new Runnable() {

            @Override
            public void run() {
                selectSignInTypeAndSignIn(future);
            }
        }, future, new SignInResult(null, new IllegalStateException("Auth is disabled.")));
        return future;
    }

    private void instanceSignOut() {
        post(new Runnable() {

            @Override
            public void run() {
                AuthTokenContext authTokenContext = AuthTokenContext.getInstance();
                if (authTokenContext.getAuthToken() == null) {
                    AppCenterLog.warn(LOG_TAG, "Cannot sign out because a user has not signed in.");
                    return;
                }
                cancelPendingOperations(new CancellationException("User cancelled sign-in."));
                removeTokenAndAccount();
                AppCenterLog.info(LOG_TAG, "User sign-out succeeded.");
            }
        });
    }

    @WorkerThread
    private void removeAccount(String homeAccountIdentifier) {
        if (mAuthenticationClient == null) {
            return;
        }
        IAccount account = retrieveAccount(homeAccountIdentifier);
        if (account != null) {
            mAuthenticationClient.removeAccount(account, new PublicClientApplication.AccountsRemovedCallback() {

                @Override
                public void onAccountsRemoved(Boolean isSuccess) {
                    AppCenterLog.debug(LOG_TAG, String.format("Remove account isSuccess=%s", isSuccess));
                }
            });
        }
    }

    @WorkerThread
    private IAccount retrieveAccount(String id) {
        if (id == null) {
            AppCenterLog.debug(LOG_TAG, "Cannot retrieve account: user id null.");
            return null;
        }
        IAccount account = mAuthenticationClient.getAccount(id, mAuthorityUrl);
        if (account == null) {
            AppCenterLog.warn(LOG_TAG, String.format("Cannot retrieve account: account id is null or missing: %s.", id));
        }
        return account;
    }

    @WorkerThread
    private synchronized void selectSignInTypeAndSignIn(final DefaultAppCenterFuture<SignInResult> future) {
        if (!NetworkStateHelper.getSharedInstance(mContext).isNetworkConnected()) {
            future.complete(new SignInResult(null, new NetworkErrorException("Sign-in failed. No internet connection.")));
            return;
        }
        if (mAuthenticationClient == null) {

            /* Check if getting the config in process. */
            if (mGetConfigCall != null) {
                AppCenterLog.info(LOG_TAG, "Downloading configuration in process. Waiting for it before sign-in.");
            } else {
                future.complete(new SignInResult(null, new IllegalStateException("signIn is called while it's not configured.")));
            }
            return;
        }
        AuthTokenContext authTokenContext = AuthTokenContext.getInstance();
        IAccount account = retrieveAccount(authTokenContext.getHomeAccountId());
        if (account != null) {
            silentSignIn(future, account, true);
        } else {
            HandlerUtils.runOnUiThread(new Runnable() {

                @Override
                public void run() {
                    signInInteractively(future);
                }
            });
        }
    }

    @UiThread
    private synchronized void signInInteractively(final DefaultAppCenterFuture<SignInResult> future) {
        if (mAuthenticationClient != null && mActivity != null) {
            AppCenterLog.info(LOG_TAG, "Signing in using browser.");
            mAuthenticationClient.acquireToken(mActivity, new String[]{mIdentityScope}, new AuthenticationCallback() {

                @Override
                public void onSuccess(IAuthenticationResult authenticationResult) {
                    handleSignInSuccess(future, authenticationResult);
                }

                @Override
                public void onError(MsalException exception) {
                    handleSignInError(future, exception);
                }

                @Override
                public void onCancel() {
                    handleSignInCancellation(future);
                }
            });
        } else {
            future.complete(new SignInResult(null, new IllegalStateException("signIn is called while it's not configured or not in the foreground.")));
        }
    }

    private synchronized void silentSignIn(final DefaultAppCenterFuture<SignInResult> future, @NonNull IAccount account, final boolean withUIFallback) {
        AppCenterLog.info(LOG_TAG, "Sign in silently in the background.");
        mAuthenticationClient.acquireTokenSilentAsync(new String[]{mIdentityScope}, account, null, true, new AuthenticationCallback() {

            @Override
            public void onSuccess(IAuthenticationResult authenticationResult) {
                handleSignInSuccess(future, authenticationResult);
            }

            @Override
            public void onError(MsalException exception) {
                if (withUIFallback && exception instanceof MsalUiRequiredException) {
                    AppCenterLog.info(LOG_TAG, "No token in cache, proceed with interactive sign-in experience.");
                    postOnUiThread(new Runnable() {

                        @Override
                        public void run() {
                            signInInteractively(future);
                        }
                    });
                } else {
                    handleSignInError(future, exception);
                }
            }

            @Override
            public void onCancel() {
                handleSignInCancellation(future);
            }
        });
    }

    @WorkerThread
    private synchronized void refreshToken(String homeAccountId, boolean networkConnected) {
        if (mAuthenticationClient == null) {
            AppCenterLog.warn(LOG_TAG, "Failed to refresh token: Auth isn't configured.");
            AuthTokenContext.getInstance().setAuthToken(null, null, null);
            return;
        }
        if (isFutureInProgress(mLastSignInFuture)) {
            AppCenterLog.debug(LOG_TAG, "Failed to refresh token: sign-in already in progress.");
            return;
        }
        if (isFutureInProgress(mLastRefreshFuture)) {
            AppCenterLog.debug(LOG_TAG, "Token refresh already in progress. Skip this refresh request.");
            return;
        }
        if (!networkConnected) {
            mHomeAccountIdToRefresh = homeAccountId;
            AppCenterLog.debug(LOG_TAG, "Network not connected. The token will be refreshed after coming back online.");
            return;
        }
        final DefaultAppCenterFuture<SignInResult> future = new DefaultAppCenterFuture<>();
        mLastRefreshFuture = future;
        IAccount account = retrieveAccount(homeAccountId);
        if (account != null) {
            silentSignIn(future, account, false);
        } else {
            AppCenterLog.warn(LOG_TAG, "Failed to refresh token: unable to retrieve account.");
            AuthTokenContext.getInstance().setAuthToken(null, null, null);
        }
    }

    private void handleSignInSuccess(@NonNull final DefaultAppCenterFuture<SignInResult> future, final IAuthenticationResult authenticationResult) {
        post(new Runnable() {

            @Override
            public void run() {

                /* The operation can be canceled by sign-out or other operations. The result has to be ignored in this case. */
                if (future.isDone()) {
                    AppCenterLog.debug(LOG_TAG, "The future is already completed. Ignoring the result.");
                    return;
                }
                IAccount account = authenticationResult.getAccount();
                String homeAccountId = account.getHomeAccountIdentifier().getIdentifier();
                Date expiresOn = authenticationResult.getExpiresOn();
                String token = authenticationResult.getIdToken();
                if (token == null) {

                    /*
                     * Fallback to using an access token, as MSAL sometimes return null for this.
                     * Access token is @NonNull.
                     */
                    AppCenterLog.warn(LOG_TAG, "Sign-in result does not contain ID token, using access token.");
                    token = authenticationResult.getAccessToken();
                }
                AuthTokenContext.getInstance().setAuthToken(token, homeAccountId, expiresOn);
                String accessToken = authenticationResult.getAccessToken();
                String accountId = account.getAccountIdentifier().getIdentifier();
                AppCenterLog.info(LOG_TAG, "User sign-in succeeded.");
                future.complete(new SignInResult(new UserInformation(accountId, accessToken, token), null));
            }
        });
    }

    private void handleSignInError(@NonNull final DefaultAppCenterFuture<SignInResult> future, final MsalException exception) {
        post(new Runnable() {

            @Override
            public void run() {

                /* The operation can be canceled by sign-out or other operations. The result has to be ignored in this case. */
                if (future.isDone()) {
                    AppCenterLog.debug(LOG_TAG, "The future is already completed. Ignoring the result.");
                    return;
                }
                AuthTokenContext.getInstance().setAuthToken(null, null, null);
                AppCenterLog.error(LOG_TAG, "User sign-in failed.", exception);
                future.complete(new SignInResult(null, exception));
            }
        });
    }

    private void handleSignInCancellation(@NonNull final DefaultAppCenterFuture<SignInResult> future) {
        post(new Runnable() {

            @Override
            public void run() {

                /* The operation can be canceled by sign-out or other operations. The result has to be ignored in this case. */
                if (future.isDone()) {
                    AppCenterLog.debug(LOG_TAG, "The future is already completed. Ignoring the result.");
                    return;
                }
                AuthTokenContext.getInstance().setAuthToken(null, null, null);
                AppCenterLog.warn(LOG_TAG, "User canceled sign-in.");
                future.complete(new SignInResult(null, new CancellationException("User cancelled sign-in.")));
            }
        });
    }

    private boolean isPendingSignInWaitingForConfiguration() {
        return mAuthenticationClient == null && isFutureInProgress(mLastSignInFuture);
    }

    private boolean isFutureInProgress(AppCenterFuture<SignInResult> future) {
        return future != null && !future.isDone();
    }
}<|MERGE_RESOLUTION|>--- conflicted
+++ resolved
@@ -156,117 +156,77 @@
     };
 
     /**
-<<<<<<< HEAD
-=======
-     * Init.
-     */
-    private Auth() {
+     * Get shared instance.
+     *
+     * @return shared instance.
+     */
+    public static synchronized Auth getInstance() {
+        if (sInstance == null) {
+            sInstance = new Auth();
+        }
+        return sInstance;
+    }
+
+    @VisibleForTesting
+    static synchronized void unsetInstance() {
+        sInstance = null;
+    }
+
+    /**
+     * Change the remote configuration base URL.
+     *
+     * @param configUrl configuration base URL.
+     */
+    public static void setConfigUrl(String configUrl) {
+        getInstance().setInstanceConfigUrl(configUrl);
+    }
+
+    /**
+     * Check whether Auth service is enabled or not.
+     *
+     * @return future with result being <code>true</code> if enabled, <code>false</code> otherwise.
+     * @see AppCenterFuture
+     */
+    public static AppCenterFuture<Boolean> isEnabled() {
+        return getInstance().isInstanceEnabledAsync();
+    }
+
+    /**
+     * Enable or disable Auth service.
+     *
+     * @param enabled <code>true</code> to enable, <code>false</code> to disable.
+     * @return future with null result to monitor when the operation completes.
+     */
+    public static AppCenterFuture<Void> setEnabled(boolean enabled) {
+        return getInstance().setInstanceEnabledAsync(enabled);
+    }
+
+    /**
+     * Sign in to get user information.
+     *
+     * @return future with the result of the asynchronous sign-in operation.
+     */
+    public static AppCenterFuture<SignInResult> signIn() {
+        return getInstance().instanceSignIn();
+    }
+
+    /**
+     * Sign out user and invalidate a user's token.
+     */
+    public static void signOut() {
+        getInstance().instanceSignOut();
+    }
+
+    @Override
+    public synchronized void onStarted(@NonNull Context context, @NonNull Channel channel, String appSecret, String transmissionTargetToken, boolean startedFromApp) {
+        mContext = context;
+        mAppSecret = appSecret;
 
         /* Setup MSAL Logging. */
         Logger.getInstance().setLogLevel(Logger.LogLevel.VERBOSE);
         try {
             Logger.getInstance().setExternalLogger(new ILoggerCallback() {
 
-                @Override
-                public void log(String tag, Logger.LogLevel logLevel, String message, boolean containsPII) {
-                    if (!containsPII) {
-                        String prefixedTag = LOG_TAG + TAG_DELIMITER + tag;
-                        switch (logLevel) {
-                            case VERBOSE:
-                                AppCenterLog.verbose(prefixedTag, message);
-                                break;
-                            case INFO:
-                                AppCenterLog.info(prefixedTag, message);
-                                break;
-                            case WARNING:
-                                AppCenterLog.warn(prefixedTag, message);
-                                break;
-                            case ERROR:
-                                AppCenterLog.error(prefixedTag, message);
-                                break;
-                        }
-                    }
-                }
-            });
-        } catch (Exception e) {
-
-            /* Should only happen in tests when resetting the external logger. */
-            AppCenterLog.error(LOG_TAG, "Enabling MSAL logging failed.", e);
-        }
-    }
-
-    /**
->>>>>>> 85db2177
-     * Get shared instance.
-     *
-     * @return shared instance.
-     */
-    public static synchronized Auth getInstance() {
-        if (sInstance == null) {
-            sInstance = new Auth();
-        }
-        return sInstance;
-    }
-
-    @VisibleForTesting
-    static synchronized void unsetInstance() {
-        sInstance = null;
-    }
-
-    /**
-     * Change the remote configuration base URL.
-     *
-     * @param configUrl configuration base URL.
-     */
-    public static void setConfigUrl(String configUrl) {
-        getInstance().setInstanceConfigUrl(configUrl);
-    }
-
-    /**
-     * Check whether Auth service is enabled or not.
-     *
-     * @return future with result being <code>true</code> if enabled, <code>false</code> otherwise.
-     * @see AppCenterFuture
-     */
-    public static AppCenterFuture<Boolean> isEnabled() {
-        return getInstance().isInstanceEnabledAsync();
-    }
-
-    /**
-     * Enable or disable Auth service.
-     *
-     * @param enabled <code>true</code> to enable, <code>false</code> to disable.
-     * @return future with null result to monitor when the operation completes.
-     */
-    public static AppCenterFuture<Void> setEnabled(boolean enabled) {
-        return getInstance().setInstanceEnabledAsync(enabled);
-    }
-
-    /**
-     * Sign in to get user information.
-     *
-     * @return future with the result of the asynchronous sign-in operation.
-     */
-    public static AppCenterFuture<SignInResult> signIn() {
-        return getInstance().instanceSignIn();
-    }
-
-    /**
-     * Sign out user and invalidate a user's token.
-     */
-    public static void signOut() {
-        getInstance().instanceSignOut();
-    }
-
-    @Override
-    public synchronized void onStarted(@NonNull Context context, @NonNull Channel channel, String appSecret, String transmissionTargetToken, boolean startedFromApp) {
-        mContext = context;
-        mAppSecret = appSecret;
-
-        /* Setup MSAL Logging. */
-        Logger.getInstance().setLogLevel(Logger.LogLevel.VERBOSE);
-        try {
-            Logger.getInstance().setExternalLogger(new ILoggerCallback() {
                 @Override
                 public void log(String tag, Logger.LogLevel logLevel, String message, boolean containsPII) {
                     if (!containsPII) {
