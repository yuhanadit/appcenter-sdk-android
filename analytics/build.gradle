--- conflicted
+++ resolved
@@ -28,14 +28,8 @@
 dependencies {
     compile project(':base')
 
-<<<<<<< HEAD
-//    testCompile project(path: ':base', configuration: 'testCompile')
-
-    androidTestCompile project(path: ':base', configuration: 'androidTestCompile')
-=======
     androidTestCompile 'com.crittercism.dexmaker:dexmaker-dx:1.4'
     androidTestCompile 'com.crittercism.dexmaker:dexmaker-mockito:1.4'
     androidTestCompile 'com.android.support.test:runner:0.5'
     androidTestCompile 'com.android.support.test:rules:0.5'
->>>>>>> 3bf905e4
 }